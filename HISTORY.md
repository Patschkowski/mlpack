# mlpack changelog

## mlpack ?.?.?

_????-??-??_

 * Fix command-line duplicate output bug when loading matrices for some bindings
   (#3838).
 * Use `CMAKE_BUILD_TYPE` to specify build type instead of DEBUG and PROFILE options (#3865).

 * Add `MLPACK_NO_STD_MUTEX` to allow disabling `std::mutex` (#3868).

 * Bundle STB with mlpack and add `ResizeImages()` functionality (#3823).

<<<<<<< HEAD
 * Added bootstrap strategies for RandomForest: IdentityBootstrap,
   DefaultBootstrap, and SequentialBootstrap. (#3829)
=======
 * Fix conversion of empty Armadillo objects to numpy in Python bindings
   (#3896).
>>>>>>> d035e1c6

## mlpack 4.5.1

_2024-12-02_

 * Fix compilation with clang 19 (#3799).

 * Deprecate version of `data::Split()` that returns a `std::tuple` for
   consistency; use other overloads instead (#3803).

 * Fix LSTM layer copy/move constructors (#3809).

 * Fix compilation if only including `mlpack/methods/kde/kde_model.hpp` (#3800).

 * Fix serialization and `MinDistance()` bugs with `HollowBallBound` (#3808).

 * Add `LinearRecurrent` layer and revamp `LSTM` layer (#3859).

 * Fix BPTT issues in `RNN` (#3859).

## mlpack 4.5.0

_2024-09-17_

 * Distribute STB headers as part of R package (#3724, #3726).

 * Added OpenMP parallelization to Hamerly, Naive, and Elkan k-means (#3761, #3762, #3764).

 * Added OpenMP support for fast approximation (#3685).

 * Implemented the Find and Fill algorithm into the Dropout Layer and added OpenMP support (#3684).

 * Update Python bindings to support NumPy 2.x (#3752).

 * Bump minimum Armadillo version to 10.8 (#3760).

 * Adapt `NearestInterpolation` ANN layer to new Layer Inteface (#3768).

 * Add support for arbitrary matrix types to `Radical` and deprecate
   `Radical::DoRadical()` in favor of `Radical::Apply()` (#3787).

## mlpack 4.4.0

_2024-05-26_

  * Add `print_training_accuracy` option to LogisticRegression bindings (#3552).

  * Fix `preprocess_split()` call in documentation for `LinearRegression` and
    `AdaBoost` Python classes (#3563).

  * Added `Repeat` ANN layer type (#3565).

  * Remove `round()` implementation for old MSVC compilers (#3570).

  * (R) Added inline plugin to the R bindings to allow for other R packages to
    link to headers (#3626, h/t @cgiachalis).

  * (R) Removed extra gcc-specific options from `Makevars.win`  (#3627, h/t
    @kalibera).

  * (R) Changed roxygen package-level documentation from using
    `@docType package` to `"_PACKAGE"`. (#3636)

  * Fix floating-point accuracy issue for decision trees that sometimes caused
    crashes (#3595).

  * Use templates metaprog to distinguish between a matrix and a cube type
    (#3602), (#3585).

  * Use `MatType` instead of `arma::Mat<eT>`, (#3567), (#3607), (#3608),
    (#3609), (#3568).

  * Generalize matrix operations for armadillo and bandicoot, (#3619), (#3617),
    (#3610), (#3643), (#3600), (#3605), (#3629).

  * Change `arma::conv_to` to `ConvTo` using a local shim for bandicoot support
    (#3614).

  * Fix a bug for the stddev and mean in `RandNormal()` #(3651).

  * Allow PCA to take different matrix types (#3677).

  * Fix usage of precompiled headers; remove cotire (#3635).

  * Fix non-working `verbose` option for R bindings (#3691), and add global
    `mlpack.verbose` option (#3706).

  * Fix divide-by-zero edge case for LARS (#3701).

  * Templatize `SparseCoding` and `LocalCoordinateCoding` to allow different
    matrix types (#3709, #3711).

  * Fix handling of unused atoms in `LocalCoordinateCoding` (#3711).

  * Move minimum required C++ version from C++14 to C++17 (#3704).

## mlpack 4.3.0

_2023-11-27_

  * Fix include ordering issue for `LinearRegression` (#3541).

  * Fix L1 regularization in case where weight is zero (#3545).

  * Use HTTPS for all auto-downloaded dependencies (#3550).

  * More robust detection of C++17 mode in the MSVC "compiler" (#3555, #3557).

  * Fix setting number of classes correctly in `SoftmaxRegression::Train()`
    (#3553).

  * Adapt `MultiheadAttention` and `LayerNorm` ANN layers to new Layer interface
    (#3547).

  * Fix inconsistent use of the "input" parameter to the Backward method in ANNs
    (#3551).

  * Allow passing weak learner hyperparameters directly to AdaBoost (#3560).

## mlpack 4.2.1

_2023-09-05_

  * Reinforcement Learning: Gaussian noise (#3515).

  * Reinforcement Learning: Twin Delayed Deep Deterministic Policy Gradient
    (#3512).

  * Reinforcement Learning: Ornstein-Uhlenbeck noise (#3499).

  * Reinforcement Learning: Deep Deterministic Policy Gradient (#3494).

  * Add `ClassProbabilities()` member to `DecisionTree` so that the internal
    details of trees can be more easily inspected (#3511).

  * Bipolar sigmoid activation function added and invertible functions
    fixed (#3506).

  * Add auto-configured `mlpack/config.hpp` to contain configuration details of
    mlpack that are required at compile time.  STB detection is now done in this
    file with the `MLPACK_HAS_STB` macro (#3519).

  * Fix CRAN package alias for R bindings (#3543).

## mlpack 4.2.0

_2023-06-14_

  * Adapt `C_ReLU`, `ReLU6`, `FlexibleReLU` layers for the new neural network
    API (#3445).

  * Fix PReLU, add integration test to it (#3473).

  * Fix bug in LogSoftMax derivative (#3469).

  * Add `serialize` method to `GaussianInitialization`,
    `LecunNormalInitialization`,
    `KathirvalavakumarSubavathiInitialization`, `NguyenWidrowInitialization`,
    and `OrthogonalInitialization` (#3483).

  * Allow categorical features to `preprocess_one_hot_encode` (#3487).

  * Install mlpack and cereal headers as part of R package (#3488).

  * Add intercept and normalization support to LARS (#3493).

  * Allow adding two features simultaneously to LARS models (#3493).

  * Adapt FTSwish activation function (#3485).

  * Adapt Hyper-Sinh activation function (#3491).

## mlpack 4.1.0

_2023-04-26_

  * Adapt HardTanH layer (#3454).

  * Adapt Softmin layer for new neural network API (#3437).

  * Adapt PReLU layer for new neural network API (#3420).

  * Add CF decomposition methods: `QUIC_SVDPolicy` and `BlockKrylovSVDPolicy`
    (#3413, #3404).

  * Update outdated code in tutorials (#3398, #3401).

  * Bugfix for non-square convolution kernels (#3376).

  * Fix a few missing includes in `<mlpack.hpp>` (#3374).

  * Fix DBSCAN handling of non-core points (#3346).

  * Avoid deprecation warnings in Armadillo 11.4.4+ (#3405).

  * Issue runtime error when serialization of neural networks is attempted but
    `MLPACK_ENABLE_ANN_SERIALIZATION` is not defined (#3451).

## mlpack 4.0.1

_2022-12-23_

  * Fix mapping of categorical data for Julia bindings (#3305).

  * Bugfix: catch all exceptions when running bindings from Julia, instead of
    crashing (#3304).

  * Various Python configuration fixes for Windows and OS X (#3312, #3313,
    #3311, #3309, #3308, #3297, #3302).

  * Optimize and strip compiled Python bindings when possible, resulting in
    significant size minimization (#3310).

  * The `/std:c++17` and `/Zc:__cplusplus` options are now required when using
    Visual Studio (#3318).  Documentation and compile-time checks added.

  * Set `BUILD_TESTS` to `OFF` by default.  If you want to build tests, like
    `mlpack_test`, manually set `BUILD_TESTS` to `ON` in your CMake
    configuration step (#3316).

  * Fix handling of transposed matrix parameters in Python, Julia, R, and Go
    bindings (#3327).

  * Comment out definition of ARMA_NO DEBUG. This allows various Armadillo
    run-time checks such as non-conforming matrices and out-of-bounds
    element access. In turn this helps tracking down bugs and incorrect
    usage (#3322).

## mlpack 4.0.0

_2022-10-23_

  * Bump C++ standard requirement to C++14 (#3233).

  * Fix `Perceptron` to work with cross-validation framework (#3190).

  * Migrate from boost tests to Catch2 framework (#2523), (#2584).

  * Bump minimum armadillo version from 8.400 to 9.800 (#3043), (#3048).

  * Adding a copy constructor in the Convolution layer (#3067).

  * Replace `boost::spirit` parser by a local efficient implementation (#2942).

  * Disable correctly the autodownloader + fix tests stability (#3076).

  * Replace `boost::any` with `core::v2::any` or `std::any` if available (#3006).

  * Remove old non used Boost headers (#3005).

  * Replace `boost::enable_if` with `std::enable_if` (#2998).

  * Replace `boost::is_same` with `std::is_same` (#2993).

  * Remove invalid option for emsmallen and STB (#2960).

  * Check for armadillo dependencies before downloading armadillo (#2954).

  * Disable the usage of autodownloader by default (#2953).

  * Install dependencies downloaded with the autodownloader (#2952).

  * Download older Boost if the compiler is old (#2940).

  * Add support for embedded systems (#2531).

  * Build mlpack executable statically if the library is statically linked (#2931).

  * Fix cover tree loop bug on embedded arm systems (#2869).

  * Fix a LAPACK bug in `FindArmadillo.cmake` (#2929).

  * Add an autodownloader to get mlpack dependencies (#2927).

  * Remove Coverage files and configurations from CMakeLists (#2866).

  * Added `Multi Label Soft Margin Loss` loss function for neural networks
   (#2345).

  * Added Decision Tree Regressor (#2905). It can be used using the class
    `mlpack::tree::DecisionTreeRegressor`. It is accessible only though C++.

  * Added dict-style inspection of mlpack models in python bindings (#2868).

  * Added Extra Trees Algorithm (#2883). Currently, it can be used using the
    class `mlpack::tree::ExtraTrees`, but only through C++.

  * Add Flatten T Swish activation function (`flatten-t-swish.hpp`)

  * Added warm start feature to Random Forest (#2881); this feature is
    accessible from mlpack's bindings to different languages.

  * Added Pixel Shuffle layer (#2563).

  * Add "check_input_matrices" option to python bindings that checks
    for NaN and inf values in all the input matrices (#2787).

  * Add Adjusted R squared functionality to R2Score::Evaluate (#2624).

  * Disabled all the bindings by default in CMake (#2782).

  * Added an implementation to Stratify Data (#2671).

  * Add `BUILD_DOCS` CMake option to control whether Doxygen documentation is
    built (default ON) (#2730).

  * Add Triplet Margin Loss function (#2762).

  * Add finalizers to Julia binding model types to fix memory handling (#2756).

  * HMM: add functions to calculate likelihood for data stream with/without
    pre-calculated emission probability (#2142).

  * Replace Boost serialization library with Cereal (#2458).

  * Add `PYTHON_INSTALL_PREFIX` CMake option to specify installation root for
    Python bindings (#2797).

  * Removed `boost::visitor` from model classes for `knn`, `kfn`, `cf`,
    `range_search`, `krann`, and `kde` bindings (#2803).

  * Add k-means++ initialization strategy (#2813).

  * `NegativeLogLikelihood<>` now expects classes in the range `0` to
    `numClasses - 1` (#2534).

  * Add `Lambda1()`, `Lambda2()`, `UseCholesky()`, and `Tolerance()` members to
    `LARS` so parameters for training can be modified (#2861).

  * Remove unused `ElemType` template parameter from `DecisionTree` and
    `RandomForest` (#2874).

  * Fix Python binding build when the CMake variable `USE_OPENMP` is set to
    `OFF` (#2884).

  * The `mlpack_test` target is no longer built as part of `make all`.  Use
    `make mlpack_test` to build the tests.

  * Fixes to `HoeffdingTree`: ensure that training still works when empty
    constructor is used (#2964).

  * Fix Julia model serialization bug (#2970).

  * Fix `LoadCSV()` to use pre-populated `DatasetInfo` objects (#2980).

  * Add `probabilities` option to softmax regression binding, to get class
    probabilities for test points (#3001).

  * Fix thread safety issues in mlpack bindings to other languages (#2995).

  * Fix double-free of model pointers in R bindings (#3034).

  * Fix Julia, Python, R, and Go handling of categorical data for
    `decision_tree()` and `hoeffding_tree()` (#2971).

  * Depend on `pkgbuild` for R bindings (#3081).

  * Replaced Numpy deprecated code in Python bindings (#3126).

## mlpack 3.4.2

_2020-10-26_

  * Added Mean Absolute Percentage Error.

  * Added Softmin activation function as layer in ann/layer.

  * Fix spurious ARMA_64BIT_WORD compilation warnings on 32-bit systems (#2665).

## mlpack 3.4.1

_2020-09-07_

  * Fix incorrect parsing of required matrix/model parameters for command-line
    bindings (#2600).

  * Add manual type specification support to `data::Load()` and `data::Save()`
    (#2084, #2135, #2602).

  * Remove use of internal Armadillo functionality (#2596, #2601, #2602).

## mlpack 3.4.0

_2020-09-01_

  * Issue warnings when metrics produce NaNs in KFoldCV (#2595).

  * Added bindings for _R_ during Google Summer of Code (#2556).

  * Added common striptype function for all bindings (#2556).

  * Refactored common utility function of bindings to bindings/util (#2556).

  * Renamed InformationGain to HoeffdingInformationGain in
    methods/hoeffding_trees/information_gain.hpp (#2556).

  * Added macro for changing stream of printing and warnings/errors (#2556).

  * Added Spatial Dropout layer (#2564).

  * Force CMake to show error when it didn't find Python/modules (#2568).

  * Refactor `ProgramInfo()` to separate out all the different
    information (#2558).

  * Add bindings for one-hot encoding (#2325).

  * Added Soft Actor-Critic to RL methods (#2487).

  * Added Categorical DQN to q_networks (#2454).

  * Added N-step DQN to q_networks (#2461).

  * Add Silhoutte Score metric and Pairwise Distances (#2406).

  * Add Go bindings for some missed models (#2460).

  * Replace boost program_options dependency with CLI11 (#2459).

  * Additional functionality for the ARFF loader (#2486); use case sensitive
    categories (#2516).

  * Add `bayesian_linear_regression` binding for the command-line, Python,
    Julia, and Go.  Also called "Bayesian Ridge", this is equivalent to a
    version of linear regression where the regularization parameter is
    automatically tuned (#2030).

  * Fix defeatist search for spill tree traversals (#2566, #1269).

  * Fix incremental training of logistic regression models (#2560).

  * Change default configuration of `BUILD_PYTHON_BINDINGS` to `OFF` (#2575).

## mlpack 3.3.2

_2020-06-18_

  * Added Noisy DQN to q_networks (#2446).

  * Add Go bindings (#1884).

  * Added Dueling DQN to q_networks, Noisy linear layer to ann/layer
    and Empty loss to ann/loss_functions (#2414).

  * Storing and adding accessor method for action in q_learning (#2413).

  * Added accessor methods for ANN layers (#2321).

  * Addition of `Elliot` activation function (#2268).

  * Add adaptive max pooling and adaptive mean pooling layers (#2195).

  * Add parameter to avoid shuffling of data in preprocess_split (#2293).

  * Add `MatType` parameter to `LSHSearch`, allowing sparse matrices to be used
    for search (#2395).

  * Documentation fixes to resolve Doxygen warnings and issues (#2400).

  * Add Load and Save of Sparse Matrix (#2344).

  * Add Intersection over Union (IoU) metric for bounding boxes (#2402).

  * Add Non Maximal Supression (NMS) metric for bounding boxes (#2410).

  * Fix `no_intercept` and probability computation for linear SVM bindings
    (#2419).

  * Fix incorrect neighbors for `k > 1` searches in `approx_kfn` binding, for
    the `QDAFN` algorithm (#2448).

  * Fix serialization of kernels with state for FastMKS (#2452).

  * Add `RBF` layer in ann module to make `RBFN` architecture (#2261).

## mlpack 3.3.1

_2020-04-29_

  * Minor Julia and Python documentation fixes (#2373).

  * Updated terminal state and fixed bugs for Pendulum environment (#2354,
    #2369).

  * Added `EliSH` activation function (#2323).

  * Add L1 Loss function (#2203).

  * Pass CMAKE_CXX_FLAGS (compilation options) correctly to Python build
    (#2367).

  * Expose ensmallen Callbacks for sparseautoencoder (#2198).

  * Bugfix for LARS class causing invalid read (#2374).

  * Add serialization support from Julia; use `mlpack.serialize()` and
    `mlpack.deserialize()` to save and load from `IOBuffer`s.

## mlpack 3.3.0

_2020-04-07_

  * Added `Normal Distribution` to `ann/dists` (#2382).

  * Templated return type of `Forward function` of loss functions (#2339).

  * Added `R2 Score` regression metric (#2323).

  * Added `poisson negative log likelihood` loss function (#2196).

  * Added `huber` loss function (#2199).

  * Added `mean squared logarithmic error` loss function for neural networks
    (#2210).

  * Added `mean bias loss function` for neural networks (#2210).

  * The DecisionStump class has been marked deprecated; use the `DecisionTree`
    class with `NoRecursion=true` or use `ID3DecisionStump` instead (#2099).

  * Added `probabilities_file` parameter to get the probabilities matrix of
    AdaBoost classifier (#2050).

  * Fix STB header search paths (#2104).

  * Add `DISABLE_DOWNLOADS` CMake configuration option (#2104).

  * Add padding layer in TransposedConvolutionLayer (#2082).

  * Fix pkgconfig generation on non-Linux systems (#2101).

  * Use log-space to represent HMM initial state and transition probabilities
    (#2081).

  * Add functions to access parameters of `Convolution` and `AtrousConvolution`
    layers (#1985).

  * Add Compute Error function in lars regression and changing Train function to
    return computed error (#2139).

  * Add Julia bindings (#1949).  Build settings can be controlled with the
    `BUILD_JULIA_BINDINGS=(ON/OFF)` and `JULIA_EXECUTABLE=/path/to/julia` CMake
    parameters.

  * CMake fix for finding STB include directory (#2145).

  * Add bindings for loading and saving images (#2019); `mlpack_image_converter`
    from the command-line, `mlpack.image_converter()` from Python.

  * Add normalization support for CF binding (#2136).

  * Add Mish activation function (#2158).

  * Update `init_rules` in AMF to allow users to merge two initialization
    rules (#2151).

  * Add GELU activation function (#2183).

  * Better error handling of eigendecompositions and Cholesky decompositions
    (#2088, #1840).

  * Add LiSHT activation function (#2182).

  * Add Valid and Same Padding for Transposed Convolution layer (#2163).

  * Add CELU activation function (#2191)

  * Add Log-Hyperbolic-Cosine Loss function (#2207).

  * Change neural network types to avoid unnecessary use of rvalue references
    (#2259).

  * Bump minimum Boost version to 1.58 (#2305).

  * Refactor STB support so `HAS_STB` macro is not needed when compiling against
    mlpack (#2312).

  * Add Hard Shrink Activation Function (#2186).

  * Add Soft Shrink Activation Function (#2174).

  * Add Hinge Embedding Loss Function (#2229).

  * Add Cosine Embedding Loss Function (#2209).

  * Add Margin Ranking Loss Function (#2264).

  * Bugfix for incorrect parameter vector sizes in logistic regression and
    softmax regression (#2359).

## mlpack 3.2.2

_2019-11-26_

  * Add `valid` and `same` padding option in `Convolution` and `Atrous
    Convolution` layer (#1988).

  * Add Model() to the FFN class to access individual layers (#2043).

  * Update documentation for pip and conda installation packages (#2044).

  * Add bindings for linear SVM (#1935); `mlpack_linear_svm` from the
    command-line, `linear_svm()` from Python.

  * Add support to return the layer name as `std::string` (#1987).

  * Speed and memory improvements for the Transposed Convolution layer (#1493).

  * Fix Windows Python build configuration (#1885).

  * Validate md5 of STB library after download (#2087).

  * Add `__version__` to `__init__.py` (#2092).

  * Correctly handle RNN sequences that are shorter than the value of rho (#2102).

## mlpack 3.2.1

_2019-10-01_

  * Enforce CMake version check for ensmallen (#2032).

  * Fix CMake check for Armadillo version (#2029).

  * Better handling of when STB is not installed (#2033).

  * Fix Naive Bayes classifier computations in high dimensions (#2022).

## mlpack 3.2.0

_2019-09-25_

  * Fix some potential infinity errors in Naive Bayes Classifier (#2022).

  * Fix occasionally-failing RADICAL test (#1924).

  * Fix gcc 9 OpenMP compilation issue (#1970).

  * Added support for loading and saving of images (#1903).

  * Add Multiple Pole Balancing Environment (#1901, #1951).

  * Added functionality for scaling of data (#1876); see the command-line
    binding `mlpack_preprocess_scale` or Python binding `preprocess_scale()`.

  * Add new parameter `maximum_depth` to decision tree and random forest
    bindings (#1916).

  * Fix prediction output of softmax regression when test set accuracy is
    calculated (#1922).

  * Pendulum environment now checks for termination. All RL environments now
    have an option to terminate after a set number of time steps (no limit
    by default) (#1941).

  * Add support for probabilistic KDE (kernel density estimation) error bounds
    when using the Gaussian kernel (#1934).

  * Fix negative distances for cover tree computation (#1979).

  * Fix cover tree building when all pairwise distances are 0 (#1986).

  * Improve KDE pruning by reclaiming not used error tolerance (#1954, #1984).

  * Optimizations for sparse matrix accesses in z-score normalization for CF
    (#1989).

  * Add `kmeans_max_iterations` option to GMM training binding `gmm_train_main`.

  * Bump minimum Armadillo version to 8.400.0 due to ensmallen dependency
    requirement (#2015).

## mlpack 3.1.1

_2019-05-26_

  * Fix random forest bug for numerical-only data (#1887).

  * Significant speedups for random forest (#1887).

  * Random forest now has `minimum_gain_split` and `subspace_dim` parameters
    (#1887).

  * Decision tree parameter `print_training_error` deprecated in favor of
    `print_training_accuracy`.

  * `output` option changed to `predictions` for adaboost and perceptron
    binding. Old options are now deprecated and will be preserved until mlpack
    4.0.0 (#1882).

  * Concatenated ReLU layer (#1843).

  * Accelerate NormalizeLabels function using hashing instead of linear search
    (see `src/mlpack/core/data/normalize_labels_impl.hpp`) (#1780).

  * Add `ConfusionMatrix()` function for checking performance of classifiers
    (#1798).

  * Install ensmallen headers when it is downloaded during build (#1900).

## mlpack 3.1.0

_2019-04-25_

  * Add DiagonalGaussianDistribution and DiagonalGMM classes to speed up the
    diagonal covariance computation and deprecate DiagonalConstraint (#1666).

  * Add kernel density estimation (KDE) implementation with bindings to other
    languages (#1301).

  * Where relevant, all models with a `Train()` method now return a `double`
    value representing the goodness of fit (i.e. final objective value, error,
    etc.) (#1678).

  * Add implementation for linear support vector machine (see
    `src/mlpack/methods/linear_svm`).

  * Change DBSCAN to use PointSelectionPolicy and add OrderedPointSelection (#1625).

  * Residual block support (#1594).

  * Bidirectional RNN (#1626).

  * Dice loss layer (#1674, #1714) and hard sigmoid layer (#1776).

  * `output` option changed to `predictions` and `output_probabilities` to
    `probabilities` for Naive Bayes binding (`mlpack_nbc`/`nbc()`).  Old options
    are now deprecated and will be preserved until mlpack 4.0.0 (#1616).

  * Add support for Diagonal GMMs to HMM code (#1658, #1666).  This can provide
    large speedup when a diagonal GMM is acceptable as an emission probability
    distribution.

  * Python binding improvements: check parameter type (#1717), avoid copying
    Pandas dataframes (#1711), handle Pandas Series objects (#1700).

## mlpack 3.0.4

_2018-11-13_

  * Bump minimum CMake version to 3.3.2.

  * CMake fixes for Ninja generator by Marc Espie.

## mlpack 3.0.3

_2018-07-27_

  * Fix Visual Studio compilation issue (#1443).

  * Allow running local_coordinate_coding binding with no initial_dictionary
    parameter when input_model is not specified (#1457).

  * Make use of OpenMP optional via the CMake 'USE_OPENMP' configuration
    variable (#1474).

  * Accelerate FNN training by 20-30% by avoiding redundant calculations
    (#1467).

  * Fix math::RandomSeed() usage in tests (#1462, #1440).

  * Generate better Python setup.py with documentation (#1460).

## mlpack 3.0.2

_2018-06-08_

  * Documentation generation fixes for Python bindings (#1421).

  * Fix build error for man pages if command-line bindings are not being built
    (#1424).

  * Add 'shuffle' parameter and Shuffle() method to KFoldCV (#1412).  This will
    shuffle the data when the object is constructed, or when Shuffle() is
    called.

  * Added neural network layers: AtrousConvolution (#1390), Embedding (#1401),
    and LayerNorm (layer normalization) (#1389).

  * Add Pendulum environment for reinforcement learning (#1388) and update
    Mountain Car environment (#1394).

## mlpack 3.0.1

_2018-05-10_

  * Fix intermittently failing tests (#1387).

  * Add big-batch SGD (BBSGD) optimizer in
    src/mlpack/core/optimizers/bigbatch_sgd/ (#1131).

  * Fix simple compiler warnings (#1380, #1373).

  * Simplify NeighborSearch constructor and Train() overloads (#1378).

  * Add warning for OpenMP setting differences (#1358/#1382).  When mlpack is
    compiled with OpenMP but another application is not (or vice versa), a
    compilation warning will now be issued.

  * Restructured loss functions in src/mlpack/methods/ann/ (#1365).

  * Add environments for reinforcement learning tests (#1368, #1370, #1329).

  * Allow single outputs for multiple timestep inputs for recurrent neural
    networks (#1348).

  * Add He and LeCun normal initializations for neural networks (#1342).
    Neural networks: add He and LeCun normal initializations (#1342), add FReLU
    and SELU activation functions (#1346, #1341), add alpha-dropout (#1349).

## mlpack 3.0.0

_2018-03-30_

  * Speed and memory improvements for DBSCAN.  --single_mode can now be used for
    situations where previously RAM usage was too high.

  * Bump minimum required version of Armadillo to 6.500.0.

  * Add automatically generated Python bindings.  These have the same interface
    as the command-line programs.

  * Add deep learning infrastructure in src/mlpack/methods/ann/.

  * Add reinforcement learning infrastructure in
    src/mlpack/methods/reinforcement_learning/.

  * Add optimizers: AdaGrad, CMAES, CNE, FrankeWolfe, GradientDescent,
    GridSearch, IQN, Katyusha, LineSearch, ParallelSGD, SARAH, SCD, SGDR,
    SMORMS3, SPALeRA, SVRG.

  * Add hyperparameter tuning infrastructure and cross-validation infrastructure
    in src/mlpack/core/cv/ and src/mlpack/core/hpt/.

  * Fix bug in mean shift.

  * Add random forests (see src/mlpack/methods/random_forest).

  * Numerous other bugfixes and testing improvements.

  * Add randomized Krylov SVD and Block Krylov SVD.

## mlpack 2.2.5

_2017-08-25_

  * Compilation fix for some systems (#1082).

  * Fix PARAM_INT_OUT() (#1100).

## mlpack 2.2.4

_2017-07-18_

  * Speed and memory improvements for DBSCAN. --single_mode can now be used for
    situations where previously RAM usage was too high.

  * Fix bug in CF causing incorrect recommendations.

## mlpack 2.2.3

_2017-05-24_

  * Bug fix for --predictions_file in mlpack_decision_tree program.

## mlpack 2.2.2

_2017-05-04_

  * Install backwards-compatibility mlpack_allknn and mlpack_allkfn programs;
    note they are deprecated and will be removed in mlpack 3.0.0 (#992).

  * Fix RStarTree bug that surfaced on OS X only (#964).

  * Small fixes for MiniBatchSGD and SGD and tests.

## mlpack 2.2.1

_2017-04-13_

  * Compilation fix for mlpack_nca and mlpack_test on older Armadillo versions
    (#984).

## mlpack 2.2.0

_2017-03-21_

  * Bugfix for mlpack_knn program (#816).

  * Add decision tree implementation in methods/decision_tree/.  This is very
    similar to a C4.5 tree learner.

  * Add DBSCAN implementation in methods/dbscan/.

  * Add support for multidimensional discrete distributions (#810, #830).

  * Better output for Log::Debug/Log::Info/Log::Warn/Log::Fatal for Armadillo
    objects (#895, #928).

  * Refactor categorical CSV loading with boost::spirit for faster loading
    (#681).

## mlpack 2.1.1

_2016-12-22_

  * HMMs now use random initialization; this should fix some convergence issues
    (#828).

  * HMMs now initialize emissions according to the distribution of observations
    (#833).

  * Minor fix for formatted output (#814).

  * Fix DecisionStump to properly work with any input type.

## mlpack 2.1.0

_2016-10-31_

  * Fixed CoverTree to properly handle single-point datasets.

  * Fixed a bug in CosineTree (and thus QUIC-SVD) that caused split failures for
    some datasets (#717).

  * Added mlpack_preprocess_describe program, which can be used to print
    statistics on a given dataset (#742).

  * Fix prioritized recursion for k-furthest-neighbor search (mlpack_kfn and the
    KFN class), leading to orders-of-magnitude speedups in some cases.

  * Bump minimum required version of Armadillo to 4.200.0.

  * Added simple Gradient Descent optimizer, found in
    src/mlpack/core/optimizers/gradient_descent/ (#792).

  * Added approximate furthest neighbor search algorithms QDAFN and
    DrusillaSelect in src/mlpack/methods/approx_kfn/, with command-line program
    mlpack_approx_kfn.

## mlpack 2.0.3

_2016-07-21_

  * Added multiprobe LSH (#691).  The parameter 'T' to LSHSearch::Search() can
    now be used to control the number of extra bins that are probed, as can the
    -T (--num_probes) option to mlpack_lsh.

  * Added the Hilbert R tree to src/mlpack/core/tree/rectangle_tree/ (#664).  It
    can be used as the typedef HilbertRTree, and it is now an option in the
    mlpack_knn, mlpack_kfn, mlpack_range_search, and mlpack_krann command-line
    programs.

  * Added the mlpack_preprocess_split and mlpack_preprocess_binarize programs,
    which can be used for preprocessing code (#650, #666).

  * Added OpenMP support to LSHSearch and mlpack_lsh (#700).

## mlpack 2.0.2

_2016-06-20_

  * Added the function LSHSearch::Projections(), which returns an arma::cube
    with each projection table in a slice (#663).  Instead of Projection(i), you
    should now use Projections().slice(i).

  * A new constructor has been added to LSHSearch that creates objects using
    projection tables provided in an arma::cube (#663).

  * Handle zero-variance dimensions in DET (#515).

  * Add MiniBatchSGD optimizer (src/mlpack/core/optimizers/minibatch_sgd/) and
    allow its use in mlpack_logistic_regression and mlpack_nca programs.

  * Add better backtrace support from Grzegorz Krajewski for Log::Fatal messages
    when compiled with debugging and profiling symbols.  This requires libbfd
    and libdl to be present during compilation.

  * CosineTree test fix from Mikhail Lozhnikov (#358).

  * Fixed HMM initial state estimation (#600).

  * Changed versioning macros __MLPACK_VERSION_MAJOR, __MLPACK_VERSION_MINOR,
    and __MLPACK_VERSION_PATCH to MLPACK_VERSION_MAJOR, MLPACK_VERSION_MINOR,
    and MLPACK_VERSION_PATCH.  The old names will remain in place until
    mlpack 3.0.0.

  * Renamed mlpack_allknn, mlpack_allkfn, and mlpack_allkrann to mlpack_knn,
    mlpack_kfn, and mlpack_krann.  The mlpack_allknn, mlpack_allkfn, and
    mlpack_allkrann programs will remain as copies until mlpack 3.0.0.

  * Add --random_initialization option to mlpack_hmm_train, for use when no
    labels are provided.

  * Add --kill_empty_clusters option to mlpack_kmeans and KillEmptyClusters
    policy for the KMeans class (#595, #596).

## mlpack 2.0.1

_2016-02-04_

  * Fix CMake to properly detect when MKL is being used with Armadillo.

  * Minor parameter handling fixes to mlpack_logistic_regression (#504, #505).

  * Properly install arma_config.hpp.

  * Memory handling fixes for Hoeffding tree code.

  * Add functions that allow changing training-time parameters to HoeffdingTree
    class.

  * Fix infinite loop in sparse coding test.

  * Documentation spelling fixes (#501).

  * Properly handle covariances for Gaussians with large condition number
    (#496), preventing GMMs from filling with NaNs during training (and also
    HMMs that use GMMs).

  * CMake fixes for finding LAPACK and BLAS as Armadillo dependencies when ATLAS
    is used.

  * CMake fix for projects using mlpack's CMake configuration from elsewhere
    (#512).

## mlpack 2.0.0

_2015-12-24_

  * Removed overclustering support from k-means because it is not well-tested,
    may be buggy, and is (I think) unused.  If this was support you were using,
    open a bug or get in touch with us; it would not be hard for us to
    reimplement it.

  * Refactored KMeans to allow different types of Lloyd iterations.

  * Added implementations of k-means: Elkan's algorithm, Hamerly's algorithm,
    Pelleg-Moore's algorithm, and the DTNN (dual-tree nearest neighbor)
    algorithm.

  * Significant acceleration of LRSDP via the use of accu(a % b) instead of
    trace(a * b).

  * Added MatrixCompletion class (matrix_completion), which performs nuclear
    norm minimization to fill unknown values of an input matrix.

  * No more dependence on Boost.Random; now we use C++11 STL random support.

  * Add softmax regression, contributed by Siddharth Agrawal and QiaoAn Chen.

  * Changed NeighborSearch, RangeSearch, FastMKS, LSH, and RASearch API; these
    classes now take the query sets in the Search() method, instead of in the
    constructor.

  * Use OpenMP, if available.  For now OpenMP support is only available in the
    DET training code.

  * Add support for predicting new test point values to LARS and the
    command-line `lars` program.

  * Add serialization support for `Perceptron` and `LogisticRegression`.

  * Refactor SoftmaxRegression to predict into an `arma::Row<size_t>` object,
    and add a `softmax_regression` program.

  * Refactor LSH to allow loading and saving of models.

  * ToString() is removed entirely (#487).

  * Add `--input_model_file` and `--output_model_file` options to appropriate
    machine learning algorithms.

  * Rename all executables to start with an "mlpack" prefix (#229).

  * Add HoeffdingTree and `mlpack_hoeffding_tree`, an implementation of the
    streaming decision tree methodology from Domingos and Hulten in 2000.

## mlpack 1.0.12

_2015-01-07_

  * Switch to 3-clause BSD license (from LGPL).

## mlpack 1.0.11

_2014-12-11_

  * Proper handling of dimension calculation in PCA.

  * Load parameter vectors properly for LinearRegression models.

  * Linker fixes for AugLagrangian specializations under Visual Studio.

  * Add support for observation weights to LinearRegression.

  * `MahalanobisDistance<>` now takes the root of the distance by default and
    therefore satisfies the triangle inequality (TakeRoot now defaults to true).

  * Better handling of optional Armadillo HDF5 dependency.

  * Fixes for numerous intermittent test failures.

  * math::RandomSeed() now sets the random seed for recent (>=3.930) Armadillo
    versions.

  * Handle Newton method convergence better for
    SparseCoding::OptimizeDictionary() and make maximum iterations a parameter.

  * Known bug: CosineTree construction may fail in some cases on i386 systems
    (#358).

## mlpack 1.0.10

_2014-08-29_

  * Bugfix for NeighborSearch regression which caused very slow allknn/allkfn.
    Speeds are now restored to approximately 1.0.8 speeds, with significant
    improvement for the cover tree (#347).

  * Detect dependencies correctly when ARMA_USE_WRAPPER is not being defined
    (i.e., libarmadillo.so does not exist).

  * Bugfix for compilation under Visual Studio (#348).

## mlpack 1.0.9

_2014-07-28_

  * GMM initialization is now safer and provides a working GMM when constructed
    with only the dimensionality and number of Gaussians (#301).

  * Check for division by 0 in Forward-Backward Algorithm in HMMs (#301).

  * Fix MaxVarianceNewCluster (used when re-initializing clusters for k-means)
    (#301).

  * Fixed implementation of Viterbi algorithm in HMM::Predict() (#303).

  * Significant speedups for dual-tree algorithms using the cover tree (#235,
    #314) including a faster implementation of FastMKS.

  * Fix for LRSDP optimizer so that it compiles and can be used (#312).

  * CF (collaborative filtering) now expects users and items to be zero-indexed,
    not one-indexed (#311).

  * CF::GetRecommendations() API change: now requires the number of
    recommendations as the first parameter.  The number of users in the local
    neighborhood should be specified with CF::NumUsersForSimilarity().

  * Removed incorrect PeriodicHRectBound (#58).

  * Refactor LRSDP into LRSDP class and standalone function to be optimized
    (#305).

  * Fix for centering in kernel PCA (#337).

  * Added simulated annealing (SA) optimizer, contributed by Zhihao Lou.

  * HMMs now support initial state probabilities; these can be set in the
    constructor, trained, or set manually with HMM::Initial() (#302).

  * Added Nyström method for kernel matrix approximation by Marcus Edel.

  * Kernel PCA now supports using Nyström method for approximation.

  * Ball trees now work with dual-tree algorithms, via the BallBound<> bound
    structure (#307); fixed by Yash Vadalia.

  * The NMF class is now AMF<>, and supports far more types of factorizations,
    by Sumedh Ghaisas.

  * A QUIC-SVD implementation has returned, written by Siddharth Agrawal and
    based on older code from Mudit Gupta.

  * Added perceptron and decision stump by Udit Saxena (these are weak learners
    for an eventual AdaBoost class).

  * Sparse autoencoder added by Siddharth Agrawal.

## mlpack 1.0.8

_2014-01-06_

  * Memory leak in NeighborSearch index-mapping code fixed (#298).

  * GMMs can be trained using the existing model as a starting point by
    specifying an additional boolean parameter to GMM::Estimate() (#296).

  * Logistic regression implementation added in methods/logistic_regression (see
    also #293).

  * L-BFGS optimizer now returns its function via Function().

  * Version information is now obtainable via mlpack::util::GetVersion() or the
    __MLPACK_VERSION_MAJOR, __MLPACK_VERSION_MINOR, and  __MLPACK_VERSION_PATCH
    macros (#297).

  * Fix typos in allkfn and allkrann output.

## mlpack 1.0.7

_2013-10-04_

  * Cover tree support for range search (range_search), rank-approximate nearest
    neighbors (allkrann), minimum spanning tree calculation (emst), and FastMKS
    (fastmks).

  * Dual-tree FastMKS implementation added and tested.

  * Added collaborative filtering package (cf) that can provide recommendations
    when given users and items.

  * Fix for correctness of Kernel PCA (kernel_pca) (#270).

  * Speedups for PCA and Kernel PCA (#198).

  * Fix for correctness of Neighborhood Components Analysis (NCA) (#279).

  * Minor speedups for dual-tree algorithms.

  * Fix for Naive Bayes Classifier (nbc) (#269).

  * Added a ridge regression option to LinearRegression (linear_regression)
    (#286).

  * Gaussian Mixture Models (gmm::GMM<>) now support arbitrary covariance matrix
    constraints (#283).

  * MVU (mvu) removed because it is known to not work (#183).

  * Minor updates and fixes for kernels (in mlpack::kernel).

## mlpack 1.0.6

_2013-06-13_

  * Minor bugfix so that FastMKS gets built.

## mlpack 1.0.5

_2013-05-01_

  * Speedups of cover tree traversers (#235).

  * Addition of rank-approximate nearest neighbors (RANN), found in
    src/mlpack/methods/rann/.

  * Addition of fast exact max-kernel search (FastMKS), found in
    src/mlpack/methods/fastmks/.

  * Fix for EM covariance estimation; this should improve GMM training time.

  * More parameters for GMM estimation.

  * Force GMM and GaussianDistribution covariance matrices to be positive
    definite, so that training converges much more often.

  * Add parameter for the tolerance of the Baum-Welch algorithm for HMM
    training.

  * Fix for compilation with clang compiler.

  * Fix for k-furthest-neighbor-search.

## mlpack 1.0.4

_2013-02-08_

  * Force minimum Armadillo version to 2.4.2.

  * Better output of class types to streams; a class with a ToString() method
    implemented can be sent to a stream with operator<<.

  * Change return type of GMM::Estimate() to double (#257).

  * Style fixes for k-means and RADICAL.

  * Handle size_t support correctly with Armadillo 3.6.2 (#258).

  * Add locality-sensitive hashing (LSH), found in src/mlpack/methods/lsh/.

  * Better tests for SGD (stochastic gradient descent) and NCA (neighborhood
    components analysis).

## mlpack 1.0.3

_2012-09-16_

  * Remove internal sparse matrix support because Armadillo 3.4.0 now includes
    it.  When using Armadillo versions older than 3.4.0, sparse matrix support
    is not available.

  * NCA (neighborhood components analysis) now support an arbitrary optimizer
    (#245), including stochastic gradient descent (#249).

## mlpack 1.0.2

_2012-08-15_

  * Added density estimation trees, found in src/mlpack/methods/det/.

  * Added non-negative matrix factorization, found in src/mlpack/methods/nmf/.

  * Added experimental cover tree implementation, found in
    src/mlpack/core/tree/cover_tree/ (#157).

  * Better reporting of boost::program_options errors (#225).

  * Fix for timers on Windows (#212, #211).

  * Fix for allknn and allkfn output (#204).

  * Sparse coding dictionary initialization is now a template parameter (#220).

## mlpack 1.0.1

_2012-03-03_

  * Added kernel principal components analysis (kernel PCA), found in
    src/mlpack/methods/kernel_pca/ (#74).

  * Fix for Lovasz-Theta AugLagrangian tests (#182).

  * Fixes for allknn output (#185, #186).

  * Added range search executable (#192).

  * Adapted citations in documentation to BibTeX; no citations in -h output
    (#195).

  * Stop use of 'const char*' and prefer 'std::string' (#176).

  * Support seeds for random numbers (#177).

## mlpack 1.0.0

_2011-12-17_

  * Initial release.  See any resolved tickets numbered less than #196 or
    execute this query:
    http://www.mlpack.org/trac/query?status=closed&milestone=mlpack+1.0.0<|MERGE_RESOLUTION|>--- conflicted
+++ resolved
@@ -11,14 +11,12 @@
  * Add `MLPACK_NO_STD_MUTEX` to allow disabling `std::mutex` (#3868).
 
  * Bundle STB with mlpack and add `ResizeImages()` functionality (#3823).
-
-<<<<<<< HEAD
+ * 
+ * Fix conversion of empty Armadillo objects to numpy in Python bindings
+   (#3896).
+
  * Added bootstrap strategies for RandomForest: IdentityBootstrap,
    DefaultBootstrap, and SequentialBootstrap. (#3829)
-=======
- * Fix conversion of empty Armadillo objects to numpy in Python bindings
-   (#3896).
->>>>>>> d035e1c6
 
 ## mlpack 4.5.1
 
