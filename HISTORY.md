### mlpack ?.?.?
###### ????-??-??
<<<<<<< HEAD
  * Added dict-style inspection of mlpack models in python bindings (#2868).
=======
  * Added Extra Trees Algorithm (#2883). Currently, it can be used using the
    class `mlpack::tree::ExtraTrees`, but only through C++.

  * Add Flatten T Swish activation function (`flatten-t-swish.hpp`)
>>>>>>> ecc759b1

  * Added warm start feature to Random Forest (#2881); this feature is
    accessible from mlpack's bindings to different languages.

  * Added Pixel Shuffle layer (#2563).

  * Add "check_input_matrices" option to python bindings that checks
    for NaN and inf values in all the input matrices (#2787).

  * Add Adjusted R squared functionality to R2Score::Evaluate (#2624).

  * Disabled all the bindings by default in CMake (#2782).

  * Added an implementation to Stratify Data (#2671).

  * Add `BUILD_DOCS` CMake option to control whether Doxygen documentation is
    built (default ON) (#2730).

  * Add Triplet Margin Loss function (#2762).

  * Add finalizers to Julia binding model types to fix memory handling (#2756).

  * HMM: add functions to calculate likelihood for data stream with/without
    pre-calculated emission probability (#2142).

  * Replace Boost serialization library with Cereal (#2458).

  * Add `PYTHON_INSTALL_PREFIX` CMake option to specify installation root for
    Python bindings (#2797).

  * Removed `boost::visitor` from model classes for `knn`, `kfn`, `cf`,
    `range_search`, `krann`, and `kde` bindings (#2803).

  * Add k-means++ initialization strategy (#2813).

  * `NegativeLogLikelihood<>` now expects classes in the range `0` to
    `numClasses - 1` (#2534).

  * Add `Lambda1()`, `Lambda2()`, `UseCholesky()`, and `Tolerance()` members to
    `LARS` so parameters for training can be modified (#2861).

  * Remove unused `ElemType` template parameter from `DecisionTree` and
    `RandomForest` (#2874).

  * Fix Python binding build when the CMake variable `USE_OPENMP` is set to
    `OFF` (#2884).

  * The `mlpack_test` target is no longer built as part of `make all`.  Use
    `make mlpack_test` to build the tests.

### mlpack 3.4.2
###### 2020-10-26
  * Added Mean Absolute Percentage Error.

  * Added Softmin activation function as layer in ann/layer.

  * Fix spurious ARMA_64BIT_WORD compilation warnings on 32-bit systems (#2665).

### mlpack 3.4.1
###### 2020-09-07
  * Fix incorrect parsing of required matrix/model parameters for command-line
    bindings (#2600).

  * Add manual type specification support to `data::Load()` and `data::Save()`
    (#2084, #2135, #2602).

  * Remove use of internal Armadillo functionality (#2596, #2601, #2602).

### mlpack 3.4.0
###### 2020-09-01
  * Issue warnings when metrics produce NaNs in KFoldCV (#2595).

  * Added bindings for _R_ during Google Summer of Code (#2556).

  * Added common striptype function for all bindings (#2556).

  * Refactored common utility function of bindings to bindings/util (#2556).

  * Renamed InformationGain to HoeffdingInformationGain in
    methods/hoeffding_trees/information_gain.hpp (#2556).

  * Added macro for changing stream of printing and warnings/errors (#2556).

  * Added Spatial Dropout layer (#2564).

  * Force CMake to show error when it didn't find Python/modules (#2568).

  * Refactor `ProgramInfo()` to separate out all the different
    information (#2558).

  * Add bindings for one-hot encoding (#2325).

  * Added Soft Actor-Critic to RL methods (#2487).

  * Added Categorical DQN to q_networks (#2454).

  * Added N-step DQN to q_networks (#2461).

  * Add Silhoutte Score metric and Pairwise Distances (#2406).

  * Add Go bindings for some missed models (#2460).

  * Replace boost program_options dependency with CLI11 (#2459).

  * Additional functionality for the ARFF loader (#2486); use case sensitive
    categories (#2516).

  * Add `bayesian_linear_regression` binding for the command-line, Python,
    Julia, and Go.  Also called "Bayesian Ridge", this is equivalent to a
    version of linear regression where the regularization parameter is
    automatically tuned (#2030).

  * Fix defeatist search for spill tree traversals (#2566, #1269).

  * Fix incremental training of logistic regression models (#2560).

  * Change default configuration of `BUILD_PYTHON_BINDINGS` to `OFF` (#2575).

### mlpack 3.3.2
###### 2020-06-18
  * Added Noisy DQN to q_networks (#2446).

  * Add Go bindings (#1884).

  * Added Dueling DQN to q_networks, Noisy linear layer to ann/layer
    and Empty loss to ann/loss_functions (#2414).

  * Storing and adding accessor method for action in q_learning (#2413).

  * Added accessor methods for ANN layers (#2321).

  * Addition of `Elliot` activation function (#2268).

  * Add adaptive max pooling and adaptive mean pooling layers (#2195).

  * Add parameter to avoid shuffling of data in preprocess_split (#2293).

  * Add `MatType` parameter to `LSHSearch`, allowing sparse matrices to be used
    for search (#2395).

  * Documentation fixes to resolve Doxygen warnings and issues (#2400).

  * Add Load and Save of Sparse Matrix (#2344).

  * Add Intersection over Union (IoU) metric for bounding boxes (#2402).

  * Add Non Maximal Supression (NMS) metric for bounding boxes (#2410).

  * Fix `no_intercept` and probability computation for linear SVM bindings
    (#2419).

  * Fix incorrect neighbors for `k > 1` searches in `approx_kfn` binding, for
    the `QDAFN` algorithm (#2448).

  * Fix serialization of kernels with state for FastMKS (#2452).

  * Add `RBF` layer in ann module to make `RBFN` architecture (#2261).

### mlpack 3.3.1
###### 2020-04-29
  * Minor Julia and Python documentation fixes (#2373).

  * Updated terminal state and fixed bugs for Pendulum environment (#2354,
    #2369).

  * Added `EliSH` activation function (#2323).

  * Add L1 Loss function (#2203).

  * Pass CMAKE_CXX_FLAGS (compilation options) correctly to Python build
    (#2367).

  * Expose ensmallen Callbacks for sparseautoencoder (#2198).

  * Bugfix for LARS class causing invalid read (#2374).

  * Add serialization support from Julia; use `mlpack.serialize()` and
    `mlpack.deserialize()` to save and load from `IOBuffer`s.

### mlpack 3.3.0
###### 2020-04-07
  * Added `Normal Distribution` to `ann/dists` (#2382).

  * Templated return type of `Forward function` of loss functions (#2339).

  * Added `R2 Score` regression metric (#2323).

  * Added `poisson negative log likelihood` loss function (#2196).

  * Added `huber` loss function (#2199).

  * Added `mean squared logarithmic error` loss function for neural networks
    (#2210).

  * Added `mean bias loss function` for neural networks (#2210).

  * The DecisionStump class has been marked deprecated; use the `DecisionTree`
    class with `NoRecursion=true` or use `ID3DecisionStump` instead (#2099).

  * Added `probabilities_file` parameter to get the probabilities matrix of
    AdaBoost classifier (#2050).

  * Fix STB header search paths (#2104).

  * Add `DISABLE_DOWNLOADS` CMake configuration option (#2104).

  * Add padding layer in TransposedConvolutionLayer (#2082).

  * Fix pkgconfig generation on non-Linux systems (#2101).

  * Use log-space to represent HMM initial state and transition probabilities
    (#2081).

  * Add functions to access parameters of `Convolution` and `AtrousConvolution`
    layers (#1985).

  * Add Compute Error function in lars regression and changing Train function to
    return computed error (#2139).

  * Add Julia bindings (#1949).  Build settings can be controlled with the
    `BUILD_JULIA_BINDINGS=(ON/OFF)` and `JULIA_EXECUTABLE=/path/to/julia` CMake
    parameters.

  * CMake fix for finding STB include directory (#2145).

  * Add bindings for loading and saving images (#2019); `mlpack_image_converter`
    from the command-line, `mlpack.image_converter()` from Python.

  * Add normalization support for CF binding (#2136).

  * Add Mish activation function (#2158).

  * Update `init_rules` in AMF to allow users to merge two initialization
    rules (#2151).

  * Add GELU activation function (#2183).

  * Better error handling of eigendecompositions and Cholesky decompositions
    (#2088, #1840).

  * Add LiSHT activation function (#2182).

  * Add Valid and Same Padding for Transposed Convolution layer (#2163).

  * Add CELU activation function (#2191)

  * Add Log-Hyperbolic-Cosine Loss function (#2207).

  * Change neural network types to avoid unnecessary use of rvalue references
    (#2259).

  * Bump minimum Boost version to 1.58 (#2305).

  * Refactor STB support so `HAS_STB` macro is not needed when compiling against
    mlpack (#2312).

  * Add Hard Shrink Activation Function (#2186).

  * Add Soft Shrink Activation Function (#2174).

  * Add Hinge Embedding Loss Function (#2229).

  * Add Cosine Embedding Loss Function (#2209).

  * Add Margin Ranking Loss Function (#2264).

  * Bugfix for incorrect parameter vector sizes in logistic regression and
    softmax regression (#2359).

### mlpack 3.2.2
###### 2019-11-26
  * Add `valid` and `same` padding option in `Convolution` and `Atrous
    Convolution` layer (#1988).

  * Add Model() to the FFN class to access individual layers (#2043).

  * Update documentation for pip and conda installation packages (#2044).

  * Add bindings for linear SVM (#1935); `mlpack_linear_svm` from the
    command-line, `linear_svm()` from Python.

  * Add support to return the layer name as `std::string` (#1987).

  * Speed and memory improvements for the Transposed Convolution layer (#1493).

  * Fix Windows Python build configuration (#1885).

  * Validate md5 of STB library after download (#2087).

  * Add `__version__` to `__init__.py` (#2092).

  * Correctly handle RNN sequences that are shorter than the value of rho (#2102).

### mlpack 3.2.1
###### 2019-10-01
  * Enforce CMake version check for ensmallen (#2032).

  * Fix CMake check for Armadillo version (#2029).

  * Better handling of when STB is not installed (#2033).

  * Fix Naive Bayes classifier computations in high dimensions (#2022).

### mlpack 3.2.0
###### 2019-09-25
  * Fix some potential infinity errors in Naive Bayes Classifier (#2022).

  * Fix occasionally-failing RADICAL test (#1924).

  * Fix gcc 9 OpenMP compilation issue (#1970).

  * Added support for loading and saving of images (#1903).

  * Add Multiple Pole Balancing Environment (#1901, #1951).

  * Added functionality for scaling of data (#1876); see the command-line
    binding `mlpack_preprocess_scale` or Python binding `preprocess_scale()`.

  * Add new parameter `maximum_depth` to decision tree and random forest
    bindings (#1916).

  * Fix prediction output of softmax regression when test set accuracy is
    calculated (#1922).

  * Pendulum environment now checks for termination. All RL environments now
    have an option to terminate after a set number of time steps (no limit
    by default) (#1941).

  * Add support for probabilistic KDE (kernel density estimation) error bounds
    when using the Gaussian kernel (#1934).

  * Fix negative distances for cover tree computation (#1979).

  * Fix cover tree building when all pairwise distances are 0 (#1986).

  * Improve KDE pruning by reclaiming not used error tolerance (#1954, #1984).

  * Optimizations for sparse matrix accesses in z-score normalization for CF
    (#1989).

  * Add `kmeans_max_iterations` option to GMM training binding `gmm_train_main`.

  * Bump minimum Armadillo version to 8.400.0 due to ensmallen dependency
    requirement (#2015).

### mlpack 3.1.1
###### 2019-05-26
  * Fix random forest bug for numerical-only data (#1887).

  * Significant speedups for random forest (#1887).

  * Random forest now has `minimum_gain_split` and `subspace_dim` parameters
    (#1887).

  * Decision tree parameter `print_training_error` deprecated in favor of
    `print_training_accuracy`.

  * `output` option changed to `predictions` for adaboost and perceptron
    binding. Old options are now deprecated and will be preserved until mlpack
    4.0.0 (#1882).

  * Concatenated ReLU layer (#1843).

  * Accelerate NormalizeLabels function using hashing instead of linear search
    (see `src/mlpack/core/data/normalize_labels_impl.hpp`) (#1780).

  * Add `ConfusionMatrix()` function for checking performance of classifiers
    (#1798).

  * Install ensmallen headers when it is downloaded during build (#1900).

### mlpack 3.1.0
###### 2019-04-25
  * Add DiagonalGaussianDistribution and DiagonalGMM classes to speed up the
    diagonal covariance computation and deprecate DiagonalConstraint (#1666).

  * Add kernel density estimation (KDE) implementation with bindings to other
    languages (#1301).

  * Where relevant, all models with a `Train()` method now return a `double`
    value representing the goodness of fit (i.e. final objective value, error,
    etc.) (#1678).

  * Add implementation for linear support vector machine (see
    `src/mlpack/methods/linear_svm`).

  * Change DBSCAN to use PointSelectionPolicy and add OrderedPointSelection (#1625).

  * Residual block support (#1594).

  * Bidirectional RNN (#1626).

  * Dice loss layer (#1674, #1714) and hard sigmoid layer (#1776).

  * `output` option changed to `predictions` and `output_probabilities` to
    `probabilities` for Naive Bayes binding (`mlpack_nbc`/`nbc()`).  Old options
    are now deprecated and will be preserved until mlpack 4.0.0 (#1616).

  * Add support for Diagonal GMMs to HMM code (#1658, #1666).  This can provide
    large speedup when a diagonal GMM is acceptable as an emission probability
    distribution.

  * Python binding improvements: check parameter type (#1717), avoid copying
    Pandas dataframes (#1711), handle Pandas Series objects (#1700).

### mlpack 3.0.4
###### 2018-11-13
  * Bump minimum CMake version to 3.3.2.

  * CMake fixes for Ninja generator by Marc Espie.

### mlpack 3.0.3
###### 2018-07-27
  * Fix Visual Studio compilation issue (#1443).

  * Allow running local_coordinate_coding binding with no initial_dictionary
    parameter when input_model is not specified (#1457).

  * Make use of OpenMP optional via the CMake 'USE_OPENMP' configuration
    variable (#1474).

  * Accelerate FNN training by 20-30% by avoiding redundant calculations
    (#1467).

  * Fix math::RandomSeed() usage in tests (#1462, #1440).

  * Generate better Python setup.py with documentation (#1460).

### mlpack 3.0.2
###### 2018-06-08
  * Documentation generation fixes for Python bindings (#1421).

  * Fix build error for man pages if command-line bindings are not being built
    (#1424).

  * Add 'shuffle' parameter and Shuffle() method to KFoldCV (#1412).  This will
    shuffle the data when the object is constructed, or when Shuffle() is
    called.

  * Added neural network layers: AtrousConvolution (#1390), Embedding (#1401),
    and LayerNorm (layer normalization) (#1389).

  * Add Pendulum environment for reinforcement learning (#1388) and update
    Mountain Car environment (#1394).

### mlpack 3.0.1
###### 2018-05-10
  * Fix intermittently failing tests (#1387).

  * Add big-batch SGD (BBSGD) optimizer in
    src/mlpack/core/optimizers/bigbatch_sgd/ (#1131).

  * Fix simple compiler warnings (#1380, #1373).

  * Simplify NeighborSearch constructor and Train() overloads (#1378).

  * Add warning for OpenMP setting differences (#1358/#1382).  When mlpack is
    compiled with OpenMP but another application is not (or vice versa), a
    compilation warning will now be issued.

  * Restructured loss functions in src/mlpack/methods/ann/ (#1365).

  * Add environments for reinforcement learning tests (#1368, #1370, #1329).

  * Allow single outputs for multiple timestep inputs for recurrent neural
    networks (#1348).

  * Add He and LeCun normal initializations for neural networks (#1342).
    Neural networks: add He and LeCun normal initializations (#1342), add FReLU
    and SELU activation functions (#1346, #1341), add alpha-dropout (#1349).

### mlpack 3.0.0
###### 2018-03-30
  * Speed and memory improvements for DBSCAN.  --single_mode can now be used for
    situations where previously RAM usage was too high.

  * Bump minimum required version of Armadillo to 6.500.0.

  * Add automatically generated Python bindings.  These have the same interface
    as the command-line programs.

  * Add deep learning infrastructure in src/mlpack/methods/ann/.

  * Add reinforcement learning infrastructure in
    src/mlpack/methods/reinforcement_learning/.

  * Add optimizers: AdaGrad, CMAES, CNE, FrankeWolfe, GradientDescent,
    GridSearch, IQN, Katyusha, LineSearch, ParallelSGD, SARAH, SCD, SGDR,
    SMORMS3, SPALeRA, SVRG.

  * Add hyperparameter tuning infrastructure and cross-validation infrastructure
    in src/mlpack/core/cv/ and src/mlpack/core/hpt/.

  * Fix bug in mean shift.

  * Add random forests (see src/mlpack/methods/random_forest).

  * Numerous other bugfixes and testing improvements.

  * Add randomized Krylov SVD and Block Krylov SVD.

### mlpack 2.2.5
###### 2017-08-25
  * Compilation fix for some systems (#1082).

  * Fix PARAM_INT_OUT() (#1100).

### mlpack 2.2.4
###### 2017-07-18
  * Speed and memory improvements for DBSCAN. --single_mode can now be used for
    situations where previously RAM usage was too high.

  * Fix bug in CF causing incorrect recommendations.

### mlpack 2.2.3
###### 2017-05-24
  * Bug fix for --predictions_file in mlpack_decision_tree program.

### mlpack 2.2.2
###### 2017-05-04
  * Install backwards-compatibility mlpack_allknn and mlpack_allkfn programs;
    note they are deprecated and will be removed in mlpack 3.0.0 (#992).

  * Fix RStarTree bug that surfaced on OS X only (#964).

  * Small fixes for MiniBatchSGD and SGD and tests.

### mlpack 2.2.1
###### 2017-04-13
  * Compilation fix for mlpack_nca and mlpack_test on older Armadillo versions
    (#984).

### mlpack 2.2.0
###### 2017-03-21
  * Bugfix for mlpack_knn program (#816).

  * Add decision tree implementation in methods/decision_tree/.  This is very
    similar to a C4.5 tree learner.

  * Add DBSCAN implementation in methods/dbscan/.

  * Add support for multidimensional discrete distributions (#810, #830).

  * Better output for Log::Debug/Log::Info/Log::Warn/Log::Fatal for Armadillo
    objects (#895, #928).

  * Refactor categorical CSV loading with boost::spirit for faster loading
    (#681).

### mlpack 2.1.1
###### 2016-12-22
  * HMMs now use random initialization; this should fix some convergence issues
    (#828).

  * HMMs now initialize emissions according to the distribution of observations
    (#833).

  * Minor fix for formatted output (#814).

  * Fix DecisionStump to properly work with any input type.

### mlpack 2.1.0
###### 2016-10-31
  * Fixed CoverTree to properly handle single-point datasets.

  * Fixed a bug in CosineTree (and thus QUIC-SVD) that caused split failures for
    some datasets (#717).

  * Added mlpack_preprocess_describe program, which can be used to print
    statistics on a given dataset (#742).

  * Fix prioritized recursion for k-furthest-neighbor search (mlpack_kfn and the
    KFN class), leading to orders-of-magnitude speedups in some cases.

  * Bump minimum required version of Armadillo to 4.200.0.

  * Added simple Gradient Descent optimizer, found in
    src/mlpack/core/optimizers/gradient_descent/ (#792).

  * Added approximate furthest neighbor search algorithms QDAFN and
    DrusillaSelect in src/mlpack/methods/approx_kfn/, with command-line program
    mlpack_approx_kfn.

### mlpack 2.0.3
###### 2016-07-21
  * Added multiprobe LSH (#691).  The parameter 'T' to LSHSearch::Search() can
    now be used to control the number of extra bins that are probed, as can the
    -T (--num_probes) option to mlpack_lsh.

  * Added the Hilbert R tree to src/mlpack/core/tree/rectangle_tree/ (#664).  It
    can be used as the typedef HilbertRTree, and it is now an option in the
    mlpack_knn, mlpack_kfn, mlpack_range_search, and mlpack_krann command-line
    programs.

  * Added the mlpack_preprocess_split and mlpack_preprocess_binarize programs,
    which can be used for preprocessing code (#650, #666).

  * Added OpenMP support to LSHSearch and mlpack_lsh (#700).

### mlpack 2.0.2
###### 2016-06-20
  * Added the function LSHSearch::Projections(), which returns an arma::cube
    with each projection table in a slice (#663).  Instead of Projection(i), you
    should now use Projections().slice(i).

  * A new constructor has been added to LSHSearch that creates objects using
    projection tables provided in an arma::cube (#663).

  * Handle zero-variance dimensions in DET (#515).

  * Add MiniBatchSGD optimizer (src/mlpack/core/optimizers/minibatch_sgd/) and
    allow its use in mlpack_logistic_regression and mlpack_nca programs.

  * Add better backtrace support from Grzegorz Krajewski for Log::Fatal messages
    when compiled with debugging and profiling symbols.  This requires libbfd
    and libdl to be present during compilation.

  * CosineTree test fix from Mikhail Lozhnikov (#358).

  * Fixed HMM initial state estimation (#600).

  * Changed versioning macros __MLPACK_VERSION_MAJOR, __MLPACK_VERSION_MINOR,
    and __MLPACK_VERSION_PATCH to MLPACK_VERSION_MAJOR, MLPACK_VERSION_MINOR,
    and MLPACK_VERSION_PATCH.  The old names will remain in place until
    mlpack 3.0.0.

  * Renamed mlpack_allknn, mlpack_allkfn, and mlpack_allkrann to mlpack_knn,
    mlpack_kfn, and mlpack_krann.  The mlpack_allknn, mlpack_allkfn, and
    mlpack_allkrann programs will remain as copies until mlpack 3.0.0.

  * Add --random_initialization option to mlpack_hmm_train, for use when no
    labels are provided.

  * Add --kill_empty_clusters option to mlpack_kmeans and KillEmptyClusters
    policy for the KMeans class (#595, #596).

### mlpack 2.0.1
###### 2016-02-04
  * Fix CMake to properly detect when MKL is being used with Armadillo.

  * Minor parameter handling fixes to mlpack_logistic_regression (#504, #505).

  * Properly install arma_config.hpp.

  * Memory handling fixes for Hoeffding tree code.

  * Add functions that allow changing training-time parameters to HoeffdingTree
    class.

  * Fix infinite loop in sparse coding test.

  * Documentation spelling fixes (#501).

  * Properly handle covariances for Gaussians with large condition number
    (#496), preventing GMMs from filling with NaNs during training (and also
    HMMs that use GMMs).

  * CMake fixes for finding LAPACK and BLAS as Armadillo dependencies when ATLAS
    is used.

  * CMake fix for projects using mlpack's CMake configuration from elsewhere
    (#512).

### mlpack 2.0.0
###### 2015-12-24
  * Removed overclustering support from k-means because it is not well-tested,
    may be buggy, and is (I think) unused.  If this was support you were using,
    open a bug or get in touch with us; it would not be hard for us to
    reimplement it.

  * Refactored KMeans to allow different types of Lloyd iterations.

  * Added implementations of k-means: Elkan's algorithm, Hamerly's algorithm,
    Pelleg-Moore's algorithm, and the DTNN (dual-tree nearest neighbor)
    algorithm.

  * Significant acceleration of LRSDP via the use of accu(a % b) instead of
    trace(a * b).

  * Added MatrixCompletion class (matrix_completion), which performs nuclear
    norm minimization to fill unknown values of an input matrix.

  * No more dependence on Boost.Random; now we use C++11 STL random support.

  * Add softmax regression, contributed by Siddharth Agrawal and QiaoAn Chen.

  * Changed NeighborSearch, RangeSearch, FastMKS, LSH, and RASearch API; these
    classes now take the query sets in the Search() method, instead of in the
    constructor.

  * Use OpenMP, if available.  For now OpenMP support is only available in the
    DET training code.

  * Add support for predicting new test point values to LARS and the
    command-line 'lars' program.

  * Add serialization support for Perceptron and LogisticRegression.

  * Refactor SoftmaxRegression to predict into an arma::Row<size_t> object, and
    add a softmax_regression program.

  * Refactor LSH to allow loading and saving of models.

  * ToString() is removed entirely (#487).

  * Add --input_model_file and --output_model_file options to appropriate
    machine learning algorithms.

  * Rename all executables to start with an "mlpack" prefix (#229).

  * Add HoeffdingTree and mlpack_hoeffding_tree, an implementation of the
    streaming decision tree methodology from Domingos and Hulten in 2000.

### mlpack 1.0.12
###### 2015-01-07
  * Switch to 3-clause BSD license (from LGPL).

### mlpack 1.0.11
###### 2014-12-11
  * Proper handling of dimension calculation in PCA.

  * Load parameter vectors properly for LinearRegression models.

  * Linker fixes for AugLagrangian specializations under Visual Studio.

  * Add support for observation weights to LinearRegression.

  * MahalanobisDistance<> now takes the root of the distance by default and
    therefore satisfies the triangle inequality (TakeRoot now defaults to true).

  * Better handling of optional Armadillo HDF5 dependency.

  * Fixes for numerous intermittent test failures.

  * math::RandomSeed() now sets the random seed for recent (>=3.930) Armadillo
    versions.

  * Handle Newton method convergence better for
    SparseCoding::OptimizeDictionary() and make maximum iterations a parameter.

  * Known bug: CosineTree construction may fail in some cases on i386 systems
    (#358).

### mlpack 1.0.10
###### 2014-08-29
  * Bugfix for NeighborSearch regression which caused very slow allknn/allkfn.
    Speeds are now restored to approximately 1.0.8 speeds, with significant
    improvement for the cover tree (#347).

  * Detect dependencies correctly when ARMA_USE_WRAPPER is not being defined
    (i.e., libarmadillo.so does not exist).

  * Bugfix for compilation under Visual Studio (#348).

### mlpack 1.0.9
###### 2014-07-28
  * GMM initialization is now safer and provides a working GMM when constructed
    with only the dimensionality and number of Gaussians (#301).

  * Check for division by 0 in Forward-Backward Algorithm in HMMs (#301).

  * Fix MaxVarianceNewCluster (used when re-initializing clusters for k-means)
    (#301).

  * Fixed implementation of Viterbi algorithm in HMM::Predict() (#303).

  * Significant speedups for dual-tree algorithms using the cover tree (#235,
    #314) including a faster implementation of FastMKS.

  * Fix for LRSDP optimizer so that it compiles and can be used (#312).

  * CF (collaborative filtering) now expects users and items to be zero-indexed,
    not one-indexed (#311).

  * CF::GetRecommendations() API change: now requires the number of
    recommendations as the first parameter.  The number of users in the local
    neighborhood should be specified with CF::NumUsersForSimilarity().

  * Removed incorrect PeriodicHRectBound (#58).

  * Refactor LRSDP into LRSDP class and standalone function to be optimized
    (#305).

  * Fix for centering in kernel PCA (#337).

  * Added simulated annealing (SA) optimizer, contributed by Zhihao Lou.

  * HMMs now support initial state probabilities; these can be set in the
    constructor, trained, or set manually with HMM::Initial() (#302).

  * Added Nyström method for kernel matrix approximation by Marcus Edel.

  * Kernel PCA now supports using Nyström method for approximation.

  * Ball trees now work with dual-tree algorithms, via the BallBound<> bound
    structure (#307); fixed by Yash Vadalia.

  * The NMF class is now AMF<>, and supports far more types of factorizations,
    by Sumedh Ghaisas.

  * A QUIC-SVD implementation has returned, written by Siddharth Agrawal and
    based on older code from Mudit Gupta.

  * Added perceptron and decision stump by Udit Saxena (these are weak learners
    for an eventual AdaBoost class).

  * Sparse autoencoder added by Siddharth Agrawal.

### mlpack 1.0.8
###### 2014-01-06
  * Memory leak in NeighborSearch index-mapping code fixed (#298).

  * GMMs can be trained using the existing model as a starting point by
    specifying an additional boolean parameter to GMM::Estimate() (#296).

  * Logistic regression implementation added in methods/logistic_regression (see
    also #293).

  * L-BFGS optimizer now returns its function via Function().

  * Version information is now obtainable via mlpack::util::GetVersion() or the
    __MLPACK_VERSION_MAJOR, __MLPACK_VERSION_MINOR, and  __MLPACK_VERSION_PATCH
    macros (#297).

  * Fix typos in allkfn and allkrann output.

### mlpack 1.0.7
###### 2013-10-04
  * Cover tree support for range search (range_search), rank-approximate nearest
    neighbors (allkrann), minimum spanning tree calculation (emst), and FastMKS
    (fastmks).

  * Dual-tree FastMKS implementation added and tested.

  * Added collaborative filtering package (cf) that can provide recommendations
    when given users and items.

  * Fix for correctness of Kernel PCA (kernel_pca) (#270).

  * Speedups for PCA and Kernel PCA (#198).

  * Fix for correctness of Neighborhood Components Analysis (NCA) (#279).

  * Minor speedups for dual-tree algorithms.

  * Fix for Naive Bayes Classifier (nbc) (#269).

  * Added a ridge regression option to LinearRegression (linear_regression)
    (#286).

  * Gaussian Mixture Models (gmm::GMM<>) now support arbitrary covariance matrix
    constraints (#283).

  * MVU (mvu) removed because it is known to not work (#183).

  * Minor updates and fixes for kernels (in mlpack::kernel).

### mlpack 1.0.6
###### 2013-06-13
  * Minor bugfix so that FastMKS gets built.

### mlpack 1.0.5
###### 2013-05-01
  * Speedups of cover tree traversers (#235).

  * Addition of rank-approximate nearest neighbors (RANN), found in
    src/mlpack/methods/rann/.

  * Addition of fast exact max-kernel search (FastMKS), found in
    src/mlpack/methods/fastmks/.

  * Fix for EM covariance estimation; this should improve GMM training time.

  * More parameters for GMM estimation.

  * Force GMM and GaussianDistribution covariance matrices to be positive
    definite, so that training converges much more often.

  * Add parameter for the tolerance of the Baum-Welch algorithm for HMM
    training.

  * Fix for compilation with clang compiler.

  * Fix for k-furthest-neighbor-search.

### mlpack 1.0.4
###### 2013-02-08
  * Force minimum Armadillo version to 2.4.2.

  * Better output of class types to streams; a class with a ToString() method
    implemented can be sent to a stream with operator<<.

  * Change return type of GMM::Estimate() to double (#257).

  * Style fixes for k-means and RADICAL.

  * Handle size_t support correctly with Armadillo 3.6.2 (#258).

  * Add locality-sensitive hashing (LSH), found in src/mlpack/methods/lsh/.

  * Better tests for SGD (stochastic gradient descent) and NCA (neighborhood
    components analysis).

### mlpack 1.0.3
###### 2012-09-16

  * Remove internal sparse matrix support because Armadillo 3.4.0 now includes
    it.  When using Armadillo versions older than 3.4.0, sparse matrix support
    is not available.

  * NCA (neighborhood components analysis) now support an arbitrary optimizer
    (#245), including stochastic gradient descent (#249).

### mlpack 1.0.2
###### 2012-08-15
  * Added density estimation trees, found in src/mlpack/methods/det/.

  * Added non-negative matrix factorization, found in src/mlpack/methods/nmf/.

  * Added experimental cover tree implementation, found in
    src/mlpack/core/tree/cover_tree/ (#157).

  * Better reporting of boost::program_options errors (#225).

  * Fix for timers on Windows (#212, #211).

  * Fix for allknn and allkfn output (#204).

  * Sparse coding dictionary initialization is now a template parameter (#220).

### mlpack 1.0.1
###### 2012-03-03
  * Added kernel principal components analysis (kernel PCA), found in
    src/mlpack/methods/kernel_pca/ (#74).

  * Fix for Lovasz-Theta AugLagrangian tests (#182).

  * Fixes for allknn output (#185, #186).

  * Added range search executable (#192).

  * Adapted citations in documentation to BibTeX; no citations in -h output
    (#195).

  * Stop use of 'const char*' and prefer 'std::string' (#176).

  * Support seeds for random numbers (#177).

### mlpack 1.0.0
###### 2011-12-17
  * Initial release.  See any resolved tickets numbered less than #196 or
    execute this query:
    http://www.mlpack.org/trac/query?status=closed&milestone=mlpack+1.0.0<|MERGE_RESOLUTION|>--- conflicted
+++ resolved
@@ -1,13 +1,11 @@
 ### mlpack ?.?.?
 ###### ????-??-??
-<<<<<<< HEAD
   * Added dict-style inspection of mlpack models in python bindings (#2868).
-=======
+
   * Added Extra Trees Algorithm (#2883). Currently, it can be used using the
     class `mlpack::tree::ExtraTrees`, but only through C++.
 
   * Add Flatten T Swish activation function (`flatten-t-swish.hpp`)
->>>>>>> ecc759b1
 
   * Added warm start feature to Random Forest (#2881); this feature is
     accessible from mlpack's bindings to different languages.
