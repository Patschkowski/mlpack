# mlpack changelog

## mlpack ?.?.?

_????-??-??_

<<<<<<< HEAD
 * Distribute STB headers as part of R package (#3724, #3726).

 * Added OpenMP support for fast approximation (#3685).

 * Update Python bindings to support NumPy 2.x (#3752).
=======
  * Distribute STB headers as part of R package (#3724, #3726).
  * Implemented the Find and Fill algorithm into the Dropout Layer and added OpenMP support (#3684).
  * Added OpenMP support for fast approximation (#3685).
>>>>>>> 55808486

## mlpack 4.4.0

_2024-05-26_

  * Add `print_training_accuracy` option to LogisticRegression bindings (#3552).

  * Fix `preprocess_split()` call in documentation for `LinearRegression` and
    `AdaBoost` Python classes (#3563).

  * Added `Repeat` ANN layer type (#3565).

  * Remove `round()` implementation for old MSVC compilers (#3570).

  * (R) Added inline plugin to the R bindings to allow for other R packages to
    link to headers (#3626, h/t @cgiachalis).

  * (R) Removed extra gcc-specific options from `Makevars.win`  (#3627, h/t
    @kalibera).

  * (R) Changed roxygen package-level documentation from using
    `@docType package` to `"_PACKAGE"`. (#3636)

  * Fix floating-point accuracy issue for decision trees that sometimes caused
    crashes (#3595).

  * Use templates metaprog to distinguish between a matrix and a cube type
    (#3602), (#3585).

  * Use `MatType` instead of `arma::Mat<eT>`, (#3567), (#3607), (#3608),
    (#3609), (#3568).

  * Generalize matrix operations for armadillo and bandicoot, (#3619), (#3617),
    (#3610), (#3643), (#3600), (#3605), (#3629).

  * Change `arma::conv_to` to `ConvTo` using a local shim for bandicoot support
    (#3614).

  * Fix a bug for the stddev and mean in `RandNormal()` #(3651).

  * Allow PCA to take different matrix types (#3677).

  * Fix usage of precompiled headers; remove cotire (#3635).

  * Fix non-working `verbose` option for R bindings (#3691), and add global
    `mlpack.verbose` option (#3706).

  * Fix divide-by-zero edge case for LARS (#3701).

  * Templatize `SparseCoding` and `LocalCoordinateCoding` to allow different
    matrix types (#3709, #3711).

  * Fix handling of unused atoms in `LocalCoordinateCoding` (#3711).

  * Move minimum required C++ version from C++14 to C++17 (#3704).

## mlpack 4.3.0

_2023-11-27_

  * Fix include ordering issue for `LinearRegression` (#3541).

  * Fix L1 regularization in case where weight is zero (#3545).

  * Use HTTPS for all auto-downloaded dependencies (#3550).

  * More robust detection of C++17 mode in the MSVC "compiler" (#3555, #3557).

  * Fix setting number of classes correctly in `SoftmaxRegression::Train()`
    (#3553).

  * Adapt `MultiheadAttention` and `LayerNorm` ANN layers to new Layer interface
    (#3547).

  * Fix inconsistent use of the "input" parameter to the Backward method in ANNs
    (#3551).

  * Allow passing weak learner hyperparameters directly to AdaBoost (#3560).

## mlpack 4.2.1

_2023-09-05_

  * Reinforcement Learning: Gaussian noise (#3515).

  * Reinforcement Learning: Twin Delayed Deep Deterministic Policy Gradient
    (#3512).

  * Reinforcement Learning: Ornstein-Uhlenbeck noise (#3499).

  * Reinforcement Learning: Deep Deterministic Policy Gradient (#3494).

  * Add `ClassProbabilities()` member to `DecisionTree` so that the internal
    details of trees can be more easily inspected (#3511).

  * Bipolar sigmoid activation function added and invertible functions 
    fixed (#3506).

  * Add auto-configured `mlpack/config.hpp` to contain configuration details of
    mlpack that are required at compile time.  STB detection is now done in this
    file with the `MLPACK_HAS_STB` macro (#3519).

  * Fix CRAN package alias for R bindings (#3543).

## mlpack 4.2.0

_2023-06-14_

  * Adapt `C_ReLU`, `ReLU6`, `FlexibleReLU` layers for the new neural network
    API (#3445).

  * Fix PReLU, add integration test to it (#3473).

  * Fix bug in LogSoftMax derivative (#3469).

  * Add `serialize` method to `GaussianInitialization`,
    `LecunNormalInitialization`,
    `KathirvalavakumarSubavathiInitialization`, `NguyenWidrowInitialization`,
    and `OrthogonalInitialization` (#3483).

  * Allow categorical features to `preprocess_one_hot_encode` (#3487).

  * Install mlpack and cereal headers as part of R package (#3488).

  * Add intercept and normalization support to LARS (#3493).

  * Allow adding two features simultaneously to LARS models (#3493).

  * Adapt FTSwish activation function (#3485).

  * Adapt Hyper-Sinh activation function (#3491).

## mlpack 4.1.0

_2023-04-26_

  * Adapt HardTanH layer (#3454).

  * Adapt Softmin layer for new neural network API (#3437).

  * Adapt PReLU layer for new neural network API (#3420).

  * Add CF decomposition methods: `QUIC_SVDPolicy` and `BlockKrylovSVDPolicy`
    (#3413, #3404).

  * Update outdated code in tutorials (#3398, #3401).

  * Bugfix for non-square convolution kernels (#3376).

  * Fix a few missing includes in `<mlpack.hpp>` (#3374).

  * Fix DBSCAN handling of non-core points (#3346).

  * Avoid deprecation warnings in Armadillo 11.4.4+ (#3405).

  * Issue runtime error when serialization of neural networks is attempted but
    `MLPACK_ENABLE_ANN_SERIALIZATION` is not defined (#3451).

## mlpack 4.0.1

_2022-12-23_

  * Fix mapping of categorical data for Julia bindings (#3305).

  * Bugfix: catch all exceptions when running bindings from Julia, instead of
    crashing (#3304).

  * Various Python configuration fixes for Windows and OS X (#3312, #3313,
    #3311, #3309, #3308, #3297, #3302).

  * Optimize and strip compiled Python bindings when possible, resulting in
    significant size minimization (#3310).

  * The `/std:c++17` and `/Zc:__cplusplus` options are now required when using
    Visual Studio (#3318).  Documentation and compile-time checks added.

  * Set `BUILD_TESTS` to `OFF` by default.  If you want to build tests, like
    `mlpack_test`, manually set `BUILD_TESTS` to `ON` in your CMake
    configuration step (#3316).

  * Fix handling of transposed matrix parameters in Python, Julia, R, and Go
    bindings (#3327).

  * Comment out definition of ARMA_NO DEBUG. This allows various Armadillo
    run-time checks such as non-conforming matrices and out-of-bounds
    element access. In turn this helps tracking down bugs and incorrect
    usage (#3322).

## mlpack 4.0.0

_2022-10-23_

  * Bump C++ standard requirement to C++14 (#3233).

  * Fix `Perceptron` to work with cross-validation framework (#3190).

  * Migrate from boost tests to Catch2 framework (#2523), (#2584).

  * Bump minimum armadillo version from 8.400 to 9.800 (#3043), (#3048).

  * Adding a copy constructor in the Convolution layer (#3067).

  * Replace `boost::spirit` parser by a local efficient implementation (#2942).

  * Disable correctly the autodownloader + fix tests stability (#3076).

  * Replace `boost::any` with `core::v2::any` or `std::any` if available (#3006).

  * Remove old non used Boost headers (#3005).

  * Replace `boost::enable_if` with `std::enable_if` (#2998).

  * Replace `boost::is_same` with `std::is_same` (#2993).

  * Remove invalid option for emsmallen and STB (#2960).

  * Check for armadillo dependencies before downloading armadillo (#2954).

  * Disable the usage of autodownloader by default (#2953).

  * Install dependencies downloaded with the autodownloader (#2952).

  * Download older Boost if the compiler is old (#2940).

  * Add support for embedded systems (#2531).

  * Build mlpack executable statically if the library is statically linked (#2931).

  * Fix cover tree loop bug on embedded arm systems (#2869).

  * Fix a LAPACK bug in `FindArmadillo.cmake` (#2929).

  * Add an autodownloader to get mlpack dependencies (#2927).

  * Remove Coverage files and configurations from CMakeLists (#2866).

  * Added `Multi Label Soft Margin Loss` loss function for neural networks
   (#2345).

  * Added Decision Tree Regressor (#2905). It can be used using the class
    `mlpack::tree::DecisionTreeRegressor`. It is accessible only though C++.

  * Added dict-style inspection of mlpack models in python bindings (#2868).

  * Added Extra Trees Algorithm (#2883). Currently, it can be used using the
    class `mlpack::tree::ExtraTrees`, but only through C++.

  * Add Flatten T Swish activation function (`flatten-t-swish.hpp`)

  * Added warm start feature to Random Forest (#2881); this feature is
    accessible from mlpack's bindings to different languages.

  * Added Pixel Shuffle layer (#2563).

  * Add "check_input_matrices" option to python bindings that checks
    for NaN and inf values in all the input matrices (#2787).

  * Add Adjusted R squared functionality to R2Score::Evaluate (#2624).

  * Disabled all the bindings by default in CMake (#2782).

  * Added an implementation to Stratify Data (#2671).

  * Add `BUILD_DOCS` CMake option to control whether Doxygen documentation is
    built (default ON) (#2730).

  * Add Triplet Margin Loss function (#2762).

  * Add finalizers to Julia binding model types to fix memory handling (#2756).

  * HMM: add functions to calculate likelihood for data stream with/without
    pre-calculated emission probability (#2142).

  * Replace Boost serialization library with Cereal (#2458).

  * Add `PYTHON_INSTALL_PREFIX` CMake option to specify installation root for
    Python bindings (#2797).

  * Removed `boost::visitor` from model classes for `knn`, `kfn`, `cf`,
    `range_search`, `krann`, and `kde` bindings (#2803).

  * Add k-means++ initialization strategy (#2813).

  * `NegativeLogLikelihood<>` now expects classes in the range `0` to
    `numClasses - 1` (#2534).

  * Add `Lambda1()`, `Lambda2()`, `UseCholesky()`, and `Tolerance()` members to
    `LARS` so parameters for training can be modified (#2861).

  * Remove unused `ElemType` template parameter from `DecisionTree` and
    `RandomForest` (#2874).

  * Fix Python binding build when the CMake variable `USE_OPENMP` is set to
    `OFF` (#2884).

  * The `mlpack_test` target is no longer built as part of `make all`.  Use
    `make mlpack_test` to build the tests.

  * Fixes to `HoeffdingTree`: ensure that training still works when empty
    constructor is used (#2964).

  * Fix Julia model serialization bug (#2970).

  * Fix `LoadCSV()` to use pre-populated `DatasetInfo` objects (#2980).

  * Add `probabilities` option to softmax regression binding, to get class
    probabilities for test points (#3001).

  * Fix thread safety issues in mlpack bindings to other languages (#2995).

  * Fix double-free of model pointers in R bindings (#3034).

  * Fix Julia, Python, R, and Go handling of categorical data for
    `decision_tree()` and `hoeffding_tree()` (#2971).

  * Depend on `pkgbuild` for R bindings (#3081).

  * Replaced Numpy deprecated code in Python bindings (#3126).

## mlpack 3.4.2

_2020-10-26_

  * Added Mean Absolute Percentage Error.

  * Added Softmin activation function as layer in ann/layer.

  * Fix spurious ARMA_64BIT_WORD compilation warnings on 32-bit systems (#2665).

## mlpack 3.4.1

_2020-09-07_

  * Fix incorrect parsing of required matrix/model parameters for command-line
    bindings (#2600).

  * Add manual type specification support to `data::Load()` and `data::Save()`
    (#2084, #2135, #2602).

  * Remove use of internal Armadillo functionality (#2596, #2601, #2602).

## mlpack 3.4.0

_2020-09-01_

  * Issue warnings when metrics produce NaNs in KFoldCV (#2595).

  * Added bindings for _R_ during Google Summer of Code (#2556).

  * Added common striptype function for all bindings (#2556).

  * Refactored common utility function of bindings to bindings/util (#2556).

  * Renamed InformationGain to HoeffdingInformationGain in
    methods/hoeffding_trees/information_gain.hpp (#2556).

  * Added macro for changing stream of printing and warnings/errors (#2556).

  * Added Spatial Dropout layer (#2564).

  * Force CMake to show error when it didn't find Python/modules (#2568).

  * Refactor `ProgramInfo()` to separate out all the different
    information (#2558).

  * Add bindings for one-hot encoding (#2325).

  * Added Soft Actor-Critic to RL methods (#2487).

  * Added Categorical DQN to q_networks (#2454).

  * Added N-step DQN to q_networks (#2461).

  * Add Silhoutte Score metric and Pairwise Distances (#2406).

  * Add Go bindings for some missed models (#2460).

  * Replace boost program_options dependency with CLI11 (#2459).

  * Additional functionality for the ARFF loader (#2486); use case sensitive
    categories (#2516).

  * Add `bayesian_linear_regression` binding for the command-line, Python,
    Julia, and Go.  Also called "Bayesian Ridge", this is equivalent to a
    version of linear regression where the regularization parameter is
    automatically tuned (#2030).

  * Fix defeatist search for spill tree traversals (#2566, #1269).

  * Fix incremental training of logistic regression models (#2560).

  * Change default configuration of `BUILD_PYTHON_BINDINGS` to `OFF` (#2575).

## mlpack 3.3.2

_2020-06-18_

  * Added Noisy DQN to q_networks (#2446).

  * Add Go bindings (#1884).

  * Added Dueling DQN to q_networks, Noisy linear layer to ann/layer
    and Empty loss to ann/loss_functions (#2414).

  * Storing and adding accessor method for action in q_learning (#2413).

  * Added accessor methods for ANN layers (#2321).

  * Addition of `Elliot` activation function (#2268).

  * Add adaptive max pooling and adaptive mean pooling layers (#2195).

  * Add parameter to avoid shuffling of data in preprocess_split (#2293).

  * Add `MatType` parameter to `LSHSearch`, allowing sparse matrices to be used
    for search (#2395).

  * Documentation fixes to resolve Doxygen warnings and issues (#2400).

  * Add Load and Save of Sparse Matrix (#2344).

  * Add Intersection over Union (IoU) metric for bounding boxes (#2402).

  * Add Non Maximal Supression (NMS) metric for bounding boxes (#2410).

  * Fix `no_intercept` and probability computation for linear SVM bindings
    (#2419).

  * Fix incorrect neighbors for `k > 1` searches in `approx_kfn` binding, for
    the `QDAFN` algorithm (#2448).

  * Fix serialization of kernels with state for FastMKS (#2452).

  * Add `RBF` layer in ann module to make `RBFN` architecture (#2261).

## mlpack 3.3.1

_2020-04-29_

  * Minor Julia and Python documentation fixes (#2373).

  * Updated terminal state and fixed bugs for Pendulum environment (#2354,
    #2369).

  * Added `EliSH` activation function (#2323).

  * Add L1 Loss function (#2203).

  * Pass CMAKE_CXX_FLAGS (compilation options) correctly to Python build
    (#2367).

  * Expose ensmallen Callbacks for sparseautoencoder (#2198).

  * Bugfix for LARS class causing invalid read (#2374).

  * Add serialization support from Julia; use `mlpack.serialize()` and
    `mlpack.deserialize()` to save and load from `IOBuffer`s.

## mlpack 3.3.0

_2020-04-07_

  * Added `Normal Distribution` to `ann/dists` (#2382).

  * Templated return type of `Forward function` of loss functions (#2339).

  * Added `R2 Score` regression metric (#2323).

  * Added `poisson negative log likelihood` loss function (#2196).

  * Added `huber` loss function (#2199).

  * Added `mean squared logarithmic error` loss function for neural networks
    (#2210).

  * Added `mean bias loss function` for neural networks (#2210).

  * The DecisionStump class has been marked deprecated; use the `DecisionTree`
    class with `NoRecursion=true` or use `ID3DecisionStump` instead (#2099).

  * Added `probabilities_file` parameter to get the probabilities matrix of
    AdaBoost classifier (#2050).

  * Fix STB header search paths (#2104).

  * Add `DISABLE_DOWNLOADS` CMake configuration option (#2104).

  * Add padding layer in TransposedConvolutionLayer (#2082).

  * Fix pkgconfig generation on non-Linux systems (#2101).

  * Use log-space to represent HMM initial state and transition probabilities
    (#2081).

  * Add functions to access parameters of `Convolution` and `AtrousConvolution`
    layers (#1985).

  * Add Compute Error function in lars regression and changing Train function to
    return computed error (#2139).

  * Add Julia bindings (#1949).  Build settings can be controlled with the
    `BUILD_JULIA_BINDINGS=(ON/OFF)` and `JULIA_EXECUTABLE=/path/to/julia` CMake
    parameters.

  * CMake fix for finding STB include directory (#2145).

  * Add bindings for loading and saving images (#2019); `mlpack_image_converter`
    from the command-line, `mlpack.image_converter()` from Python.

  * Add normalization support for CF binding (#2136).

  * Add Mish activation function (#2158).

  * Update `init_rules` in AMF to allow users to merge two initialization
    rules (#2151).

  * Add GELU activation function (#2183).

  * Better error handling of eigendecompositions and Cholesky decompositions
    (#2088, #1840).

  * Add LiSHT activation function (#2182).

  * Add Valid and Same Padding for Transposed Convolution layer (#2163).

  * Add CELU activation function (#2191)

  * Add Log-Hyperbolic-Cosine Loss function (#2207).

  * Change neural network types to avoid unnecessary use of rvalue references
    (#2259).

  * Bump minimum Boost version to 1.58 (#2305).

  * Refactor STB support so `HAS_STB` macro is not needed when compiling against
    mlpack (#2312).

  * Add Hard Shrink Activation Function (#2186).

  * Add Soft Shrink Activation Function (#2174).

  * Add Hinge Embedding Loss Function (#2229).

  * Add Cosine Embedding Loss Function (#2209).

  * Add Margin Ranking Loss Function (#2264).

  * Bugfix for incorrect parameter vector sizes in logistic regression and
    softmax regression (#2359).

## mlpack 3.2.2

_2019-11-26_

  * Add `valid` and `same` padding option in `Convolution` and `Atrous
    Convolution` layer (#1988).

  * Add Model() to the FFN class to access individual layers (#2043).

  * Update documentation for pip and conda installation packages (#2044).

  * Add bindings for linear SVM (#1935); `mlpack_linear_svm` from the
    command-line, `linear_svm()` from Python.

  * Add support to return the layer name as `std::string` (#1987).

  * Speed and memory improvements for the Transposed Convolution layer (#1493).

  * Fix Windows Python build configuration (#1885).

  * Validate md5 of STB library after download (#2087).

  * Add `__version__` to `__init__.py` (#2092).

  * Correctly handle RNN sequences that are shorter than the value of rho (#2102).

## mlpack 3.2.1

_2019-10-01_

  * Enforce CMake version check for ensmallen (#2032).

  * Fix CMake check for Armadillo version (#2029).

  * Better handling of when STB is not installed (#2033).

  * Fix Naive Bayes classifier computations in high dimensions (#2022).

## mlpack 3.2.0

_2019-09-25_

  * Fix some potential infinity errors in Naive Bayes Classifier (#2022).

  * Fix occasionally-failing RADICAL test (#1924).

  * Fix gcc 9 OpenMP compilation issue (#1970).

  * Added support for loading and saving of images (#1903).

  * Add Multiple Pole Balancing Environment (#1901, #1951).

  * Added functionality for scaling of data (#1876); see the command-line
    binding `mlpack_preprocess_scale` or Python binding `preprocess_scale()`.

  * Add new parameter `maximum_depth` to decision tree and random forest
    bindings (#1916).

  * Fix prediction output of softmax regression when test set accuracy is
    calculated (#1922).

  * Pendulum environment now checks for termination. All RL environments now
    have an option to terminate after a set number of time steps (no limit
    by default) (#1941).

  * Add support for probabilistic KDE (kernel density estimation) error bounds
    when using the Gaussian kernel (#1934).

  * Fix negative distances for cover tree computation (#1979).

  * Fix cover tree building when all pairwise distances are 0 (#1986).

  * Improve KDE pruning by reclaiming not used error tolerance (#1954, #1984).

  * Optimizations for sparse matrix accesses in z-score normalization for CF
    (#1989).

  * Add `kmeans_max_iterations` option to GMM training binding `gmm_train_main`.

  * Bump minimum Armadillo version to 8.400.0 due to ensmallen dependency
    requirement (#2015).

## mlpack 3.1.1

_2019-05-26_

  * Fix random forest bug for numerical-only data (#1887).

  * Significant speedups for random forest (#1887).

  * Random forest now has `minimum_gain_split` and `subspace_dim` parameters
    (#1887).

  * Decision tree parameter `print_training_error` deprecated in favor of
    `print_training_accuracy`.

  * `output` option changed to `predictions` for adaboost and perceptron
    binding. Old options are now deprecated and will be preserved until mlpack
    4.0.0 (#1882).

  * Concatenated ReLU layer (#1843).

  * Accelerate NormalizeLabels function using hashing instead of linear search
    (see `src/mlpack/core/data/normalize_labels_impl.hpp`) (#1780).

  * Add `ConfusionMatrix()` function for checking performance of classifiers
    (#1798).

  * Install ensmallen headers when it is downloaded during build (#1900).

## mlpack 3.1.0

_2019-04-25_

  * Add DiagonalGaussianDistribution and DiagonalGMM classes to speed up the
    diagonal covariance computation and deprecate DiagonalConstraint (#1666).

  * Add kernel density estimation (KDE) implementation with bindings to other
    languages (#1301).

  * Where relevant, all models with a `Train()` method now return a `double`
    value representing the goodness of fit (i.e. final objective value, error,
    etc.) (#1678).

  * Add implementation for linear support vector machine (see
    `src/mlpack/methods/linear_svm`).

  * Change DBSCAN to use PointSelectionPolicy and add OrderedPointSelection (#1625).

  * Residual block support (#1594).

  * Bidirectional RNN (#1626).

  * Dice loss layer (#1674, #1714) and hard sigmoid layer (#1776).

  * `output` option changed to `predictions` and `output_probabilities` to
    `probabilities` for Naive Bayes binding (`mlpack_nbc`/`nbc()`).  Old options
    are now deprecated and will be preserved until mlpack 4.0.0 (#1616).

  * Add support for Diagonal GMMs to HMM code (#1658, #1666).  This can provide
    large speedup when a diagonal GMM is acceptable as an emission probability
    distribution.

  * Python binding improvements: check parameter type (#1717), avoid copying
    Pandas dataframes (#1711), handle Pandas Series objects (#1700).

## mlpack 3.0.4

_2018-11-13_

  * Bump minimum CMake version to 3.3.2.

  * CMake fixes for Ninja generator by Marc Espie.

## mlpack 3.0.3

_2018-07-27_

  * Fix Visual Studio compilation issue (#1443).

  * Allow running local_coordinate_coding binding with no initial_dictionary
    parameter when input_model is not specified (#1457).

  * Make use of OpenMP optional via the CMake 'USE_OPENMP' configuration
    variable (#1474).

  * Accelerate FNN training by 20-30% by avoiding redundant calculations
    (#1467).

  * Fix math::RandomSeed() usage in tests (#1462, #1440).

  * Generate better Python setup.py with documentation (#1460).

## mlpack 3.0.2

_2018-06-08_

  * Documentation generation fixes for Python bindings (#1421).

  * Fix build error for man pages if command-line bindings are not being built
    (#1424).

  * Add 'shuffle' parameter and Shuffle() method to KFoldCV (#1412).  This will
    shuffle the data when the object is constructed, or when Shuffle() is
    called.

  * Added neural network layers: AtrousConvolution (#1390), Embedding (#1401),
    and LayerNorm (layer normalization) (#1389).

  * Add Pendulum environment for reinforcement learning (#1388) and update
    Mountain Car environment (#1394).

## mlpack 3.0.1

_2018-05-10_

  * Fix intermittently failing tests (#1387).

  * Add big-batch SGD (BBSGD) optimizer in
    src/mlpack/core/optimizers/bigbatch_sgd/ (#1131).

  * Fix simple compiler warnings (#1380, #1373).

  * Simplify NeighborSearch constructor and Train() overloads (#1378).

  * Add warning for OpenMP setting differences (#1358/#1382).  When mlpack is
    compiled with OpenMP but another application is not (or vice versa), a
    compilation warning will now be issued.

  * Restructured loss functions in src/mlpack/methods/ann/ (#1365).

  * Add environments for reinforcement learning tests (#1368, #1370, #1329).

  * Allow single outputs for multiple timestep inputs for recurrent neural
    networks (#1348).

  * Add He and LeCun normal initializations for neural networks (#1342).
    Neural networks: add He and LeCun normal initializations (#1342), add FReLU
    and SELU activation functions (#1346, #1341), add alpha-dropout (#1349).

## mlpack 3.0.0

_2018-03-30_

  * Speed and memory improvements for DBSCAN.  --single_mode can now be used for
    situations where previously RAM usage was too high.

  * Bump minimum required version of Armadillo to 6.500.0.

  * Add automatically generated Python bindings.  These have the same interface
    as the command-line programs.

  * Add deep learning infrastructure in src/mlpack/methods/ann/.

  * Add reinforcement learning infrastructure in
    src/mlpack/methods/reinforcement_learning/.

  * Add optimizers: AdaGrad, CMAES, CNE, FrankeWolfe, GradientDescent,
    GridSearch, IQN, Katyusha, LineSearch, ParallelSGD, SARAH, SCD, SGDR,
    SMORMS3, SPALeRA, SVRG.

  * Add hyperparameter tuning infrastructure and cross-validation infrastructure
    in src/mlpack/core/cv/ and src/mlpack/core/hpt/.

  * Fix bug in mean shift.

  * Add random forests (see src/mlpack/methods/random_forest).

  * Numerous other bugfixes and testing improvements.

  * Add randomized Krylov SVD and Block Krylov SVD.

## mlpack 2.2.5

_2017-08-25_

  * Compilation fix for some systems (#1082).

  * Fix PARAM_INT_OUT() (#1100).

## mlpack 2.2.4

_2017-07-18_

  * Speed and memory improvements for DBSCAN. --single_mode can now be used for
    situations where previously RAM usage was too high.

  * Fix bug in CF causing incorrect recommendations.

## mlpack 2.2.3

_2017-05-24_

  * Bug fix for --predictions_file in mlpack_decision_tree program.

## mlpack 2.2.2

_2017-05-04_

  * Install backwards-compatibility mlpack_allknn and mlpack_allkfn programs;
    note they are deprecated and will be removed in mlpack 3.0.0 (#992).

  * Fix RStarTree bug that surfaced on OS X only (#964).

  * Small fixes for MiniBatchSGD and SGD and tests.

## mlpack 2.2.1

_2017-04-13_

  * Compilation fix for mlpack_nca and mlpack_test on older Armadillo versions
    (#984).

## mlpack 2.2.0

_2017-03-21_

  * Bugfix for mlpack_knn program (#816).

  * Add decision tree implementation in methods/decision_tree/.  This is very
    similar to a C4.5 tree learner.

  * Add DBSCAN implementation in methods/dbscan/.

  * Add support for multidimensional discrete distributions (#810, #830).

  * Better output for Log::Debug/Log::Info/Log::Warn/Log::Fatal for Armadillo
    objects (#895, #928).

  * Refactor categorical CSV loading with boost::spirit for faster loading
    (#681).

## mlpack 2.1.1

_2016-12-22_

  * HMMs now use random initialization; this should fix some convergence issues
    (#828).

  * HMMs now initialize emissions according to the distribution of observations
    (#833).

  * Minor fix for formatted output (#814).

  * Fix DecisionStump to properly work with any input type.

## mlpack 2.1.0

_2016-10-31_

  * Fixed CoverTree to properly handle single-point datasets.

  * Fixed a bug in CosineTree (and thus QUIC-SVD) that caused split failures for
    some datasets (#717).

  * Added mlpack_preprocess_describe program, which can be used to print
    statistics on a given dataset (#742).

  * Fix prioritized recursion for k-furthest-neighbor search (mlpack_kfn and the
    KFN class), leading to orders-of-magnitude speedups in some cases.

  * Bump minimum required version of Armadillo to 4.200.0.

  * Added simple Gradient Descent optimizer, found in
    src/mlpack/core/optimizers/gradient_descent/ (#792).

  * Added approximate furthest neighbor search algorithms QDAFN and
    DrusillaSelect in src/mlpack/methods/approx_kfn/, with command-line program
    mlpack_approx_kfn.

## mlpack 2.0.3

_2016-07-21_

  * Added multiprobe LSH (#691).  The parameter 'T' to LSHSearch::Search() can
    now be used to control the number of extra bins that are probed, as can the
    -T (--num_probes) option to mlpack_lsh.

  * Added the Hilbert R tree to src/mlpack/core/tree/rectangle_tree/ (#664).  It
    can be used as the typedef HilbertRTree, and it is now an option in the
    mlpack_knn, mlpack_kfn, mlpack_range_search, and mlpack_krann command-line
    programs.

  * Added the mlpack_preprocess_split and mlpack_preprocess_binarize programs,
    which can be used for preprocessing code (#650, #666).

  * Added OpenMP support to LSHSearch and mlpack_lsh (#700).

## mlpack 2.0.2

_2016-06-20_

  * Added the function LSHSearch::Projections(), which returns an arma::cube
    with each projection table in a slice (#663).  Instead of Projection(i), you
    should now use Projections().slice(i).

  * A new constructor has been added to LSHSearch that creates objects using
    projection tables provided in an arma::cube (#663).

  * Handle zero-variance dimensions in DET (#515).

  * Add MiniBatchSGD optimizer (src/mlpack/core/optimizers/minibatch_sgd/) and
    allow its use in mlpack_logistic_regression and mlpack_nca programs.

  * Add better backtrace support from Grzegorz Krajewski for Log::Fatal messages
    when compiled with debugging and profiling symbols.  This requires libbfd
    and libdl to be present during compilation.

  * CosineTree test fix from Mikhail Lozhnikov (#358).

  * Fixed HMM initial state estimation (#600).

  * Changed versioning macros __MLPACK_VERSION_MAJOR, __MLPACK_VERSION_MINOR,
    and __MLPACK_VERSION_PATCH to MLPACK_VERSION_MAJOR, MLPACK_VERSION_MINOR,
    and MLPACK_VERSION_PATCH.  The old names will remain in place until
    mlpack 3.0.0.

  * Renamed mlpack_allknn, mlpack_allkfn, and mlpack_allkrann to mlpack_knn,
    mlpack_kfn, and mlpack_krann.  The mlpack_allknn, mlpack_allkfn, and
    mlpack_allkrann programs will remain as copies until mlpack 3.0.0.

  * Add --random_initialization option to mlpack_hmm_train, for use when no
    labels are provided.

  * Add --kill_empty_clusters option to mlpack_kmeans and KillEmptyClusters
    policy for the KMeans class (#595, #596).

## mlpack 2.0.1

_2016-02-04_

  * Fix CMake to properly detect when MKL is being used with Armadillo.

  * Minor parameter handling fixes to mlpack_logistic_regression (#504, #505).

  * Properly install arma_config.hpp.

  * Memory handling fixes for Hoeffding tree code.

  * Add functions that allow changing training-time parameters to HoeffdingTree
    class.

  * Fix infinite loop in sparse coding test.

  * Documentation spelling fixes (#501).

  * Properly handle covariances for Gaussians with large condition number
    (#496), preventing GMMs from filling with NaNs during training (and also
    HMMs that use GMMs).

  * CMake fixes for finding LAPACK and BLAS as Armadillo dependencies when ATLAS
    is used.

  * CMake fix for projects using mlpack's CMake configuration from elsewhere
    (#512).

## mlpack 2.0.0

_2015-12-24_

  * Removed overclustering support from k-means because it is not well-tested,
    may be buggy, and is (I think) unused.  If this was support you were using,
    open a bug or get in touch with us; it would not be hard for us to
    reimplement it.

  * Refactored KMeans to allow different types of Lloyd iterations.

  * Added implementations of k-means: Elkan's algorithm, Hamerly's algorithm,
    Pelleg-Moore's algorithm, and the DTNN (dual-tree nearest neighbor)
    algorithm.

  * Significant acceleration of LRSDP via the use of accu(a % b) instead of
    trace(a * b).

  * Added MatrixCompletion class (matrix_completion), which performs nuclear
    norm minimization to fill unknown values of an input matrix.

  * No more dependence on Boost.Random; now we use C++11 STL random support.

  * Add softmax regression, contributed by Siddharth Agrawal and QiaoAn Chen.

  * Changed NeighborSearch, RangeSearch, FastMKS, LSH, and RASearch API; these
    classes now take the query sets in the Search() method, instead of in the
    constructor.

  * Use OpenMP, if available.  For now OpenMP support is only available in the
    DET training code.

  * Add support for predicting new test point values to LARS and the
    command-line `lars` program.

  * Add serialization support for `Perceptron` and `LogisticRegression`.

  * Refactor SoftmaxRegression to predict into an `arma::Row<size_t>` object,
    and add a `softmax_regression` program.

  * Refactor LSH to allow loading and saving of models.

  * ToString() is removed entirely (#487).

  * Add `--input_model_file` and `--output_model_file` options to appropriate
    machine learning algorithms.

  * Rename all executables to start with an "mlpack" prefix (#229).

  * Add HoeffdingTree and `mlpack_hoeffding_tree`, an implementation of the
    streaming decision tree methodology from Domingos and Hulten in 2000.

## mlpack 1.0.12

_2015-01-07_

  * Switch to 3-clause BSD license (from LGPL).

## mlpack 1.0.11

_2014-12-11_

  * Proper handling of dimension calculation in PCA.

  * Load parameter vectors properly for LinearRegression models.

  * Linker fixes for AugLagrangian specializations under Visual Studio.

  * Add support for observation weights to LinearRegression.

  * `MahalanobisDistance<>` now takes the root of the distance by default and
    therefore satisfies the triangle inequality (TakeRoot now defaults to true).

  * Better handling of optional Armadillo HDF5 dependency.

  * Fixes for numerous intermittent test failures.

  * math::RandomSeed() now sets the random seed for recent (>=3.930) Armadillo
    versions.

  * Handle Newton method convergence better for
    SparseCoding::OptimizeDictionary() and make maximum iterations a parameter.

  * Known bug: CosineTree construction may fail in some cases on i386 systems
    (#358).

## mlpack 1.0.10

_2014-08-29_

  * Bugfix for NeighborSearch regression which caused very slow allknn/allkfn.
    Speeds are now restored to approximately 1.0.8 speeds, with significant
    improvement for the cover tree (#347).

  * Detect dependencies correctly when ARMA_USE_WRAPPER is not being defined
    (i.e., libarmadillo.so does not exist).

  * Bugfix for compilation under Visual Studio (#348).

## mlpack 1.0.9

_2014-07-28_

  * GMM initialization is now safer and provides a working GMM when constructed
    with only the dimensionality and number of Gaussians (#301).

  * Check for division by 0 in Forward-Backward Algorithm in HMMs (#301).

  * Fix MaxVarianceNewCluster (used when re-initializing clusters for k-means)
    (#301).

  * Fixed implementation of Viterbi algorithm in HMM::Predict() (#303).

  * Significant speedups for dual-tree algorithms using the cover tree (#235,
    #314) including a faster implementation of FastMKS.

  * Fix for LRSDP optimizer so that it compiles and can be used (#312).

  * CF (collaborative filtering) now expects users and items to be zero-indexed,
    not one-indexed (#311).

  * CF::GetRecommendations() API change: now requires the number of
    recommendations as the first parameter.  The number of users in the local
    neighborhood should be specified with CF::NumUsersForSimilarity().

  * Removed incorrect PeriodicHRectBound (#58).

  * Refactor LRSDP into LRSDP class and standalone function to be optimized
    (#305).

  * Fix for centering in kernel PCA (#337).

  * Added simulated annealing (SA) optimizer, contributed by Zhihao Lou.

  * HMMs now support initial state probabilities; these can be set in the
    constructor, trained, or set manually with HMM::Initial() (#302).

  * Added Nyström method for kernel matrix approximation by Marcus Edel.

  * Kernel PCA now supports using Nyström method for approximation.

  * Ball trees now work with dual-tree algorithms, via the BallBound<> bound
    structure (#307); fixed by Yash Vadalia.

  * The NMF class is now AMF<>, and supports far more types of factorizations,
    by Sumedh Ghaisas.

  * A QUIC-SVD implementation has returned, written by Siddharth Agrawal and
    based on older code from Mudit Gupta.

  * Added perceptron and decision stump by Udit Saxena (these are weak learners
    for an eventual AdaBoost class).

  * Sparse autoencoder added by Siddharth Agrawal.

## mlpack 1.0.8

_2014-01-06_

  * Memory leak in NeighborSearch index-mapping code fixed (#298).

  * GMMs can be trained using the existing model as a starting point by
    specifying an additional boolean parameter to GMM::Estimate() (#296).

  * Logistic regression implementation added in methods/logistic_regression (see
    also #293).

  * L-BFGS optimizer now returns its function via Function().

  * Version information is now obtainable via mlpack::util::GetVersion() or the
    __MLPACK_VERSION_MAJOR, __MLPACK_VERSION_MINOR, and  __MLPACK_VERSION_PATCH
    macros (#297).

  * Fix typos in allkfn and allkrann output.

## mlpack 1.0.7

_2013-10-04_

  * Cover tree support for range search (range_search), rank-approximate nearest
    neighbors (allkrann), minimum spanning tree calculation (emst), and FastMKS
    (fastmks).

  * Dual-tree FastMKS implementation added and tested.

  * Added collaborative filtering package (cf) that can provide recommendations
    when given users and items.

  * Fix for correctness of Kernel PCA (kernel_pca) (#270).

  * Speedups for PCA and Kernel PCA (#198).

  * Fix for correctness of Neighborhood Components Analysis (NCA) (#279).

  * Minor speedups for dual-tree algorithms.

  * Fix for Naive Bayes Classifier (nbc) (#269).

  * Added a ridge regression option to LinearRegression (linear_regression)
    (#286).

  * Gaussian Mixture Models (gmm::GMM<>) now support arbitrary covariance matrix
    constraints (#283).

  * MVU (mvu) removed because it is known to not work (#183).

  * Minor updates and fixes for kernels (in mlpack::kernel).

## mlpack 1.0.6

_2013-06-13_

  * Minor bugfix so that FastMKS gets built.

## mlpack 1.0.5

_2013-05-01_

  * Speedups of cover tree traversers (#235).

  * Addition of rank-approximate nearest neighbors (RANN), found in
    src/mlpack/methods/rann/.

  * Addition of fast exact max-kernel search (FastMKS), found in
    src/mlpack/methods/fastmks/.

  * Fix for EM covariance estimation; this should improve GMM training time.

  * More parameters for GMM estimation.

  * Force GMM and GaussianDistribution covariance matrices to be positive
    definite, so that training converges much more often.

  * Add parameter for the tolerance of the Baum-Welch algorithm for HMM
    training.

  * Fix for compilation with clang compiler.

  * Fix for k-furthest-neighbor-search.

## mlpack 1.0.4

_2013-02-08_

  * Force minimum Armadillo version to 2.4.2.

  * Better output of class types to streams; a class with a ToString() method
    implemented can be sent to a stream with operator<<.

  * Change return type of GMM::Estimate() to double (#257).

  * Style fixes for k-means and RADICAL.

  * Handle size_t support correctly with Armadillo 3.6.2 (#258).

  * Add locality-sensitive hashing (LSH), found in src/mlpack/methods/lsh/.

  * Better tests for SGD (stochastic gradient descent) and NCA (neighborhood
    components analysis).

## mlpack 1.0.3

_2012-09-16_

  * Remove internal sparse matrix support because Armadillo 3.4.0 now includes
    it.  When using Armadillo versions older than 3.4.0, sparse matrix support
    is not available.

  * NCA (neighborhood components analysis) now support an arbitrary optimizer
    (#245), including stochastic gradient descent (#249).

## mlpack 1.0.2

_2012-08-15_

  * Added density estimation trees, found in src/mlpack/methods/det/.

  * Added non-negative matrix factorization, found in src/mlpack/methods/nmf/.

  * Added experimental cover tree implementation, found in
    src/mlpack/core/tree/cover_tree/ (#157).

  * Better reporting of boost::program_options errors (#225).

  * Fix for timers on Windows (#212, #211).

  * Fix for allknn and allkfn output (#204).

  * Sparse coding dictionary initialization is now a template parameter (#220).

## mlpack 1.0.1

_2012-03-03_

  * Added kernel principal components analysis (kernel PCA), found in
    src/mlpack/methods/kernel_pca/ (#74).

  * Fix for Lovasz-Theta AugLagrangian tests (#182).

  * Fixes for allknn output (#185, #186).

  * Added range search executable (#192).

  * Adapted citations in documentation to BibTeX; no citations in -h output
    (#195).

  * Stop use of 'const char*' and prefer 'std::string' (#176).

  * Support seeds for random numbers (#177).

## mlpack 1.0.0

_2011-12-17_

  * Initial release.  See any resolved tickets numbered less than #196 or
    execute this query:
    http://www.mlpack.org/trac/query?status=closed&milestone=mlpack+1.0.0<|MERGE_RESOLUTION|>--- conflicted
+++ resolved
@@ -4,17 +4,13 @@
 
 _????-??-??_
 
-<<<<<<< HEAD
  * Distribute STB headers as part of R package (#3724, #3726).
 
  * Added OpenMP support for fast approximation (#3685).
 
+ * Implemented the Find and Fill algorithm into the Dropout Layer and added OpenMP support (#3684).
+
  * Update Python bindings to support NumPy 2.x (#3752).
-=======
-  * Distribute STB headers as part of R package (#3724, #3726).
-  * Implemented the Find and Fill algorithm into the Dropout Layer and added OpenMP support (#3684).
-  * Added OpenMP support for fast approximation (#3685).
->>>>>>> 55808486
 
 ## mlpack 4.4.0
 
