--- conflicted
+++ resolved
@@ -1,10 +1,8 @@
 ### mlpack ?.?.?
 ###### ????-??-??
-<<<<<<< HEAD
   * Bugfix for non-square convolution kernels (#3376).
-=======
+
   * Fix a few missing includes in `<mlpack.hpp>` (#3374).
->>>>>>> 870b83ac
 
 ### mlpack 4.0.1
 ###### 2022-12-23
