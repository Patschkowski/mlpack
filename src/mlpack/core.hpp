﻿/**
 * @file core.hpp
 *
 * Include all of the base components required to write MLPACK methods, and the
 * main MLPACK Doxygen documentation.
 *
 * mlpack is free software; you may redistribute it and/or modify it under the
 * terms of the 3-clause BSD license.  You should have received a copy of the
 * 3-clause BSD license along with mlpack.  If not, see
 * http://www.opensource.org/licenses/BSD-3-Clause for more information.
 */
#ifndef MLPACK_CORE_HPP
#define MLPACK_CORE_HPP

/**
 * @mainpage mlpack Documentation
 *
 * @section intro_sec Introduction
 *
 * mlpack is an intuitive, fast, scalable C++ machine learning library, meant to
 * be a machine learning analog to LAPACK.  It aims to implement a wide array of
 * machine learning methods and function as a "swiss army knife" for machine
 * learning researchers.  The mlpack development website can be found at
 * http://mlpack.org.
 *
 * mlpack uses the Armadillo C++ matrix library (http://arma.sourceforge.net)
 * for general matrix, vector, and linear algebra support.  mlpack also uses the
 * program_options, math_c99, and unit_test_framework components of the Boost
 * library, and optionally uses libbfd and libdl to give backtraces when
 * compiled with debugging symbols on some platforms.
 *
 * @section howto How To Use This Documentation
 *
 * This documentation is API documentation similar to Javadoc.  It isn't
 * necessarily a tutorial, but it does provide detailed documentation on every
 * namespace, method, and class.
 *
 * Each mlpack namespace generally refers to one machine learning method, so
 * browsing the list of namespaces provides some insight as to the breadth of
 * the methods contained in the library.
 *
 * To generate this documentation in your own local copy of mlpack, you can
 * simply use Doxygen, from the root directory of the project:
 *
 * @code
 * $ doxygen
 * @endcode
 *
 * @section executables Executables
 *
 * mlpack provides several executables so that mlpack methods can be used
 * without any need for knowledge of C++.  These executables are all
 * self-documented, and that documentation can be accessed by running the
 * executables with the '-h' or '--help' flag.
 *
 * A full list of executables is given below:
 *
 * - mlpack_adaboost
 * - mlpack_approx_kfn
 * - mlpack_cf
 * - mlpack_decision_stump
 * - mlpack_decision_tree
 * - mlpack_det
 * - mlpack_emst
 * - mlpack_fastmks
 * - mlpack_gmm_train
 * - mlpack_gmm_generate
 * - mlpack_gmm_probability
 * - mlpack_hmm_train
 * - mlpack_hmm_loglik
 * - mlpack_hmm_viterbi
 * - mlpack_hmm_generate
 * - mlpack_hoeffding_tree
 * - mlpack_kernel_pca
 * - mlpack_kfn
 * - mlpack_kmeans
 * - mlpack_knn
 * - mlpack_krann
 * - mlpack_lars
 * - mlpack_linear_regression
 * - mlpack_local_coordinate_coding
 * - mlpack_logistic_regression
 * - mlpack_lsh
 * - mlpack_mean_shift
 * - mlpack_nbc
 * - mlpack_nca
 * - mlpack_pca
 * - mlpack_perceptron
 * - mlpack_radical
 * - mlpack_range_search
 * - mlpack_softmax_regression
 * - mlpack_sparse_coding
 *
 * @section tutorial Tutorials
 *
 * A few short tutorials on how to use mlpack are given below.
 *
 *  - @ref build
 *  - @ref matrices
 *  - @ref iodoc
 *  - @ref timer
 *  - @ref sample
 *  - @ref cv
 *  - @ref hpt
 *  - @ref verinfo
 *
 * Tutorials on specific methods are also available.
 *
 *  - @ref nstutorial
 *  - @ref lrtutorial
 *  - @ref rstutorial
 *  - @ref dettutorial
 *  - @ref emst_tutorial
 *  - @ref kmtutorial
 *  - @ref fmkstutorial
 *  - @ref amftutorial
 *
 * @section methods Methods in mlpack
 *
 * The following methods are included in mlpack:
 *
 *  - Density Estimation Trees - mlpack::det::DTree
 *  - Euclidean Minimum Spanning Trees - mlpack::emst::DualTreeBoruvka
 *  - Gaussian Mixture Models (GMMs) - mlpack::gmm::GMM
 *  - Hidden Markov Models (HMMs) - mlpack::hmm::HMM
 *  - Kernel PCA - mlpack::kpca::KernelPCA
 *  - K-Means Clustering - mlpack::kmeans::KMeans
 *  - Least-Angle Regression (LARS/LASSO) - mlpack::regression::LARS
 *  - Local Coordinate Coding - mlpack::lcc::LocalCoordinateCoding
 *  - Locality-Sensitive Hashing - mlpack::neighbor::LSHSearch
 *  - Naive Bayes Classifier - mlpack::naive_bayes::NaiveBayesClassifier
 *  - Neighborhood Components Analysis (NCA) - mlpack::nca::NCA
 *  - Principal Components Analysis (PCA) - mlpack::pca::PCA
 *  - RADICAL (ICA) - mlpack::radical::Radical
 *  - Simple Least-Squares Linear Regression -
 *        mlpack::regression::LinearRegression
 *  - Sparse Coding - mlpack::sparse_coding::SparseCoding
 *  - Tree-based neighbor search (KNN, KFN) - mlpack::neighbor::NeighborSearch
 *  - Tree-based range search - mlpack::range::RangeSearch
 *
 * @section remarks Final Remarks
 *
 * mlpack contributors include:
 *
 *   - Ryan Curtin <gth671b@mail.gatech.edu>
 *   - James Cline <james.cline@gatech.edu>
 *   - Neil Slagle <nslagle3@gatech.edu>
 *   - Matthew Amidon <mamidon@gatech.edu>
 *   - Vlad Grantcharov <vlad321@gatech.edu>
 *   - Ajinkya Kale <kaleajinkya@gmail.com>
 *   - Bill March <march@gatech.edu>
 *   - Dongryeol Lee <dongryel@cc.gatech.edu>
 *   - Nishant Mehta <niche@cc.gatech.edu>
 *   - Parikshit Ram <p.ram@gatech.edu>
 *   - Rajendran Mohan <rmohan88@gatech.edu>
 *   - Trironk Kiatkungwanglai <trironk@gmail.com>
 *   - Patrick Mason <patrick.s.mason@gmail.com>
 *   - Chip Mappus <cmappus@gatech.edu>
 *   - Hua Ouyang <houyang@gatech.edu>
 *   - Long Quoc Tran <tqlong@gmail.com>
 *   - Noah Kauffman <notoriousnoah@gmail.com>
 *   - Guillermo Colon <gcolon7@mail.gatech.edu>
 *   - Wei Guan <wguan@cc.gatech.edu>
 *   - Ryan Riegel <rriegel@cc.gatech.edu>
 *   - Nikolaos Vasiloglou <nvasil@ieee.org>
 *   - Garry Boyer <garryb@gmail.com>
 *   - Andreas Löf <andreas.lof@cs.waikato.ac.nz>
 *   - Marcus Edel <marcus.edel@fu-berlin.de>
 *   - Mudit Raj Gupta <mudit.raaj.gupta@gmail.com>
 *   - Sumedh Ghaisas <sumedhghaisas@gmail.com>
 *   - Michael Fox <michaelfox99@gmail.com>
 *   - Ryan Birmingham <birm@gatech.edu>
 *   - Siddharth Agrawal <siddharth.950@gmail.com>
 *   - Saheb Motiani <saheb210692@gmail.com>
 *   - Yash Vadalia <yashdv@gmail.com>
 *   - Abhishek Laddha <laddhaabhishek11@gmail.com>
 *   - Vahab Akbarzadeh <v.akbarzadeh@gmail.com>
 *   - Andrew Wells <andrewmw94@gmail.com>
 *   - Zhihao Lou <lzh1984@gmail.com>
 *   - Udit Saxena <saxena.udit@gmail.com>
 *   - Stephen Tu <tu.stephenl@gmail.com>
 *   - Jaskaran Singh <jaskaranvirdi@gmail.com>
 *   - Shangtong Zhang <zhangshangtong.cpp@icloud.com>
 *   - Hritik Jain <hritik.jain.cse13@itbhu.ac.in>
 *   - Vladimir Glazachev <glazachev.vladimir@gmail.com>
 *   - QiaoAn Chen <kazenoyumechen@gmail.com>
 *   - Janzen Brewer <jahabrewer@gmail.com>
 *   - Trung Dinh <dinhanhtrung@gmail.com>
 *   - Tham Ngap Wei <thamngapwei@gmail.com>
 *   - Grzegorz Krajewski <krajekg@gmail.com>
 *   - Joseph Mariadassou <joe.mariadassou@gmail.com>
 *   - Pavel Zhigulin <pashaworking@gmail.com>
 *   - Andy Fang <AndyFang.DZ@gmail.com>
 *   - Barak Pearlmutter <barak+git@pearlmutter.net>
 *   - Ivari Horm <ivari@risk.ee>
 *   - Dhawal Arora <d.p.arora1@gmail.com>
 *   - Alexander Leinoff <alexander-leinoff@uiowa.edu>
 *   - Palash Ahuja <abhor902@gmail.com>
 *   - Yannis Mentekidis <mentekid@gmail.com>
 *   - Ranjan Mondal <ranjan.rev@gmail.com>
 *   - Mikhail Lozhnikov <lozhnikovma@gmail.com>
 *   - Marcos Pividori <marcos.pividori@gmail.com>
 *   - Keon Kim <kwk236@gmail.com>
 *   - Nilay Jain <nilayjain13@gmail.com>
 *   - Peter Lehner <peter.lehner@dlr.de>
 *   - Anuraj Kanodia <akanuraj200@gmail.com>
 *   - Ivan Georgiev <ivan@jonan.info>
 *   - Shikhar Bhardwaj <shikharbhardwaj68@gmail.com>
 *   - Yashu Seth <yashuseth2503@gmail.com>
 *   - Mike Izbicki <mike@izbicki.me>
 *   - Sudhanshu Ranjan <sranjan.sud@gmail.com>
 *   - Piyush Jaiswal <piyush.jaiswal@st.niituniversity.in>
 *   - Dinesh Raj <dinu.iota@gmail.com>
 *   - Prasanna Patil <prasannapatil08@gmail.com>
 *   - Lakshya Agrawal <zeeshan.lakshya@gmail.com>
 *   - Vivek Pal <vivekpal.dtu@gmail.com>
 *   - Praveen Ch <chvsp972911@gmail.com>
 *   - Kirill Mishchenko <ki.mishchenko@gmail.com>
 *   - Abhinav Moudgil <abhinavmoudgil95@gmail.com>
 *   - Thyrix Yang <thyrixyang@gmail.com>
 *   - Sagar B Hathwar <sagarbhathwar@gmail.com>
 *   - Nishanth Hegde <hegde.nishanth@gmail.com>
 *   - Parminder Singh <parmsingh101@gmail.com>
 *   - CodeAi (deep learning bug detector) <benjamin.bales@assrc.us>
 *   - Franciszek Stokowacki <franek.stokowacki@gmail.com>
 *   - Samikshya Chand <samikshya289@gmail.com>
 *   - N Rajiv Vaidyanathan <rajivvaidyanathan4@gmail.com>
 *   - Kartik Nighania <kartiknighania@gmail.com>
<<<<<<< HEAD
 *   - Eugene Freyman <evg.freyman@gmail.com>
=======
 *   - Manish Kumar <manish887kr@gmail.com>
>>>>>>> 59e7ec1f
 */

// First, include all of the prerequisites.
#include <mlpack/prereqs.hpp>

// Now the core mlpack classes.
#include <mlpack/core/util/arma_traits.hpp>
#include <mlpack/core/util/log.hpp>
#include <mlpack/core/util/cli.hpp>
#include <mlpack/core/util/deprecated.hpp>
#include <mlpack/core/data/load.hpp>
#include <mlpack/core/data/save.hpp>
#include <mlpack/core/data/normalize_labels.hpp>
#include <mlpack/core/math/clamp.hpp>
#include <mlpack/core/math/random.hpp>
#include <mlpack/core/math/random_basis.hpp>
#include <mlpack/core/math/lin_alg.hpp>
#include <mlpack/core/math/range.hpp>
#include <mlpack/core/math/round.hpp>
#include <mlpack/core/math/shuffle_data.hpp>
#include <mlpack/core/math/make_alias.hpp>
#include <mlpack/core/dists/discrete_distribution.hpp>
#include <mlpack/core/dists/gaussian_distribution.hpp>
#include <mlpack/core/dists/laplace_distribution.hpp>
#include <mlpack/core/dists/gamma_distribution.hpp>

// mlpack::backtrace only for linux
#ifdef HAS_BFD_DL
  #include <mlpack/core/util/backtrace.hpp>
#endif

// Include kernel traits.
#include <mlpack/core/kernels/kernel_traits.hpp>
#include <mlpack/core/kernels/linear_kernel.hpp>
#include <mlpack/core/kernels/polynomial_kernel.hpp>
#include <mlpack/core/kernels/cosine_distance.hpp>
#include <mlpack/core/kernels/gaussian_kernel.hpp>
#include <mlpack/core/kernels/epanechnikov_kernel.hpp>
#include <mlpack/core/kernels/hyperbolic_tangent_kernel.hpp>
#include <mlpack/core/kernels/laplacian_kernel.hpp>
#include <mlpack/core/kernels/pspectrum_string_kernel.hpp>
#include <mlpack/core/kernels/spherical_kernel.hpp>
#include <mlpack/core/kernels/triangular_kernel.hpp>

// Use OpenMP if compiled with -DHAS_OPENMP.
#ifdef HAS_OPENMP
  #include <omp.h>
#endif

// Use Armadillo's C++ version detection.
#ifdef ARMA_USE_CXX11
  #define MLPACK_USE_CX11
#endif

#endif<|MERGE_RESOLUTION|>--- conflicted
+++ resolved
@@ -226,11 +226,8 @@
  *   - Samikshya Chand <samikshya289@gmail.com>
  *   - N Rajiv Vaidyanathan <rajivvaidyanathan4@gmail.com>
  *   - Kartik Nighania <kartiknighania@gmail.com>
-<<<<<<< HEAD
  *   - Eugene Freyman <evg.freyman@gmail.com>
-=======
  *   - Manish Kumar <manish887kr@gmail.com>
->>>>>>> 59e7ec1f
  */
 
 // First, include all of the prerequisites.
