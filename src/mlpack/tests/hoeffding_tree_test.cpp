/**
 * @file tests/hoeffding_tree_test.cpp
 * @author Ryan Curtin
 *
 * Test file for Hoeffding trees.
 *
 * mlpack is free software; you may redistribute it and/or modify it under the
 * terms of the 3-clause BSD license.  You should have received a copy of the
 * 3-clause BSD license along with mlpack.  If not, see
 * http://www.opensource.org/licenses/BSD-3-Clause for more information.
 */
#include <mlpack/core.hpp>
#include <mlpack/methods/hoeffding_trees/gini_impurity.hpp>
#include <mlpack/methods/hoeffding_trees/information_gain.hpp>
#include <mlpack/methods/hoeffding_trees/hoeffding_tree.hpp>
#include <mlpack/methods/hoeffding_trees/hoeffding_categorical_split.hpp>
#include <mlpack/methods/hoeffding_trees/binary_numeric_split.hpp>
#include <mlpack/methods/hoeffding_trees/hoeffding_tree_model.hpp>

#include "catch.hpp"
#include "test_catch_tools.hpp"
#include "serialization_catch.hpp"

#include <stack>

using namespace std;
using namespace arma;
using namespace mlpack;
using namespace mlpack::math;
using namespace mlpack::data;
using namespace mlpack::tree;

TEST_CASE("GiniImpurityPerfectSimpleTest", "[HoeffdingTreeTest]")
{
  // Make a simple test for Gini impurity with one class.  In this case it
  // should always be 0.  We'll assemble the count matrix by hand.
  arma::Mat<size_t> counts(2, 2); // 2 categories, 2 classes.

  counts(0, 0) = 10; // 10 points in category 0 with class 0.
  counts(0, 1) = 0; // 0 points in category 0 with class 1.
  counts(1, 0) = 12; // 12 points in category 1 with class 0.
  counts(1, 1) = 0; // 0 points in category 1 with class 1.

  // Since the split gets us nothing, there should be no gain.
  REQUIRE(GiniImpurity::Evaluate(counts) == Approx(0.0).margin(1e-10));
}

TEST_CASE("GiniImpurityImperfectSimpleTest", "[HoeffdingTreeTest]")
{
  // Make a simple test where a split will give us perfect classification.
  arma::Mat<size_t> counts(2, 2); // 2 categories, 2 classes.

  counts(0, 0) = 10; // 10 points in category 0 with class 0.
  counts(1, 0) = 0; // 0 points in category 0 with class 1.
  counts(0, 1) = 0; // 0 points in category 1 with class 0.
  counts(1, 1) = 10; // 10 points in category 1 with class 1.

  // The impurity before the split should be 0.5^2 + 0.5^2 = 0.5.
  // The impurity after the split should be 0.
  // So the gain should be 0.5.
  REQUIRE(GiniImpurity::Evaluate(counts) == Approx(0.5).epsilon(1e-7));
}

TEST_CASE("GiniImpurityBadSplitTest", "[HoeffdingTreeTest]")
{
  // Make a simple test where a split gets us nothing.
  arma::Mat<size_t> counts(2, 2);
  counts(0, 0) = 10;
  counts(0, 1) = 10;
  counts(1, 0) = 5;
  counts(1, 1) = 5;

  REQUIRE(GiniImpurity::Evaluate(counts) == Approx(0.0).margin(1e-10));
}

/**
 * A hand-crafted more difficult test for the Gini impurity, where four
 * categories and three classes are available.
 */
TEST_CASE("GiniImpurityThreeClassTest", "[HoeffdingTreeTest]")
{
  arma::Mat<size_t> counts(3, 4);

  counts(0, 0) = 0;
  counts(1, 0) = 0;
  counts(2, 0) = 10;

  counts(0, 1) = 5;
  counts(1, 1) = 5;
  counts(2, 1) = 0;

  counts(0, 2) = 4;
  counts(1, 2) = 4;
  counts(2, 2) = 4;

  counts(0, 3) = 8;
  counts(1, 3) = 1;
  counts(2, 3) = 1;

  // The Gini impurity of the whole thing is:
  // (overall sum) 0.65193 -
  // (category 0)  0.40476 * 0       -
  // (category 1)  0.23810 * 0.5     -
  // (category 2)  0.28571 * 0.66667 -
  // (category 2)  0.23810 * 0.34
  //   = 0.26145
  REQUIRE(GiniImpurity::Evaluate(counts) == Approx(0.26145).epsilon(1e-5));
}

TEST_CASE("GiniImpurityZeroTest", "[HoeffdingTreeTest]")
{
  // When nothing has been seen, the gini impurity should be zero.
  arma::Mat<size_t> counts = arma::zeros<arma::Mat<size_t>>(10, 10);

  REQUIRE(GiniImpurity::Evaluate(counts) == Approx(0.0).margin(1e-10));
}

/**
 * Test that the range of Gini impurities is correct for a handful of class
 * sizes.
 */
TEST_CASE("GiniImpurityRangeTest", "[HoeffdingTreeTest]")
{
  REQUIRE(GiniImpurity::Range(1) == Approx(0).epsilon(1e-7));
  REQUIRE(GiniImpurity::Range(2) == Approx(0.5).epsilon(1e-7));
  REQUIRE(GiniImpurity::Range(3) == Approx(0.66666667).epsilon(1e-7));
  REQUIRE(GiniImpurity::Range(4) == Approx(0.75).epsilon(1e-7));
  REQUIRE(GiniImpurity::Range(5) == Approx(0.8).epsilon(1e-7));
  REQUIRE(GiniImpurity::Range(10) == Approx(0.9).epsilon(1e-7));
  REQUIRE(GiniImpurity::Range(100) == Approx(0.99).epsilon(1e-7));
  REQUIRE(GiniImpurity::Range(1000) == Approx(0.999).epsilon(1e-7));
}

<<<<<<< HEAD
TEST_CASE("InformationGainPerfectSimpleTest", "[HoeffdingTreeTest]")
=======
BOOST_AUTO_TEST_CASE(HoeffdingInformationGainPerfectSimpleTest)
>>>>>>> 6ced8d23
{
  // Make a simple test for Gini impurity with one class.  In this case it
  // should always be 0.  We'll assemble the count matrix by hand.
  arma::Mat<size_t> counts(2, 2); // 2 categories, 2 classes.

  counts(0, 0) = 10; // 10 points in category 0 with class 0.
  counts(0, 1) = 0; // 0 points in category 0 with class 1.
  counts(1, 0) = 12; // 12 points in category 1 with class 0.
  counts(1, 1) = 0; // 0 points in category 1 with class 1.

  // Since the split gets us nothing, there should be no gain.
<<<<<<< HEAD
  REQUIRE(InformationGain::Evaluate(counts) == Approx(0.0).margin(1e-10));
}

TEST_CASE("InformationGainImperfectSimpleTest", "[HoeffdingTreeTest]")
=======
  BOOST_REQUIRE_SMALL(HoeffdingInformationGain::Evaluate(counts), 1e-10);
}

BOOST_AUTO_TEST_CASE(HoeffdingInformationGainImperfectSimpleTest)
>>>>>>> 6ced8d23
{
  // Make a simple test where a split will give us perfect classification.
  arma::Mat<size_t> counts(2, 2); // 2 categories, 2 classes.

  counts(0, 0) = 10; // 10 points in category 0 with class 0.
  counts(1, 0) = 0; // 0 points in category 0 with class 1.
  counts(0, 1) = 0; // 0 points in category 1 with class 0.
  counts(1, 1) = 10; // 10 points in category 1 with class 1.

  // The impurity before the split should be 0.5 log2(0.5) + 0.5 log2(0.5) = -1.
  // The impurity after the split should be 0.
  // So the gain should be 1.
<<<<<<< HEAD
  REQUIRE(InformationGain::Evaluate(counts) == Approx(1.0).epsilon(1e-7));
}

TEST_CASE("InformationGainBadSplitTest", "[HoeffdingTreeTest]")
=======
  BOOST_REQUIRE_CLOSE(HoeffdingInformationGain::Evaluate(counts), 1.0, 1e-5);
}

BOOST_AUTO_TEST_CASE(HoeffdingInformationGainBadSplitTest)
>>>>>>> 6ced8d23
{
  // Make a simple test where a split gets us nothing.
  arma::Mat<size_t> counts(2, 2);
  counts(0, 0) = 10;
  counts(0, 1) = 10;
  counts(1, 0) = 5;
  counts(1, 1) = 5;

<<<<<<< HEAD
  REQUIRE(InformationGain::Evaluate(counts) == Approx(0.0).margin(1e-10));
=======
  BOOST_REQUIRE_SMALL(HoeffdingInformationGain::Evaluate(counts), 1e-10);
>>>>>>> 6ced8d23
}

/**
 * A hand-crafted more difficult test for the Gini impurity, where four
 * categories and three classes are available.
 */
<<<<<<< HEAD
TEST_CASE("InformationGainThreeClassTest", "[HoeffdingTreeTest]")
=======
BOOST_AUTO_TEST_CASE(HoeffdingInformationGainThreeClassTest)
>>>>>>> 6ced8d23
{
  arma::Mat<size_t> counts(3, 4);

  counts(0, 0) = 0;
  counts(1, 0) = 0;
  counts(2, 0) = 10;

  counts(0, 1) = 5;
  counts(1, 1) = 5;
  counts(2, 1) = 0;

  counts(0, 2) = 4;
  counts(1, 2) = 4;
  counts(2, 2) = 4;

  counts(0, 3) = 8;
  counts(1, 3) = 1;
  counts(2, 3) = 1;

  // The Gini impurity of the whole thing is:
  // (overall sum) -1.5516 +
  // (category 0)  0.40476 * 0       -
  // (category 1)  0.23810 * -1      -
  // (category 2)  0.28571 * -1.5850 -
  // (category 3)  0.23810 * -0.92193
  //   = 0.64116649
<<<<<<< HEAD
  REQUIRE(InformationGain::Evaluate(counts) ==
      Approx(0.64116649).epsilon(1e-7));
}

TEST_CASE("InformationGainZeroTest", "[HoeffdingTreeTest]")
=======
  BOOST_REQUIRE_CLOSE(HoeffdingInformationGain::Evaluate(counts), 0.64116649,
                      1e-5);
}

BOOST_AUTO_TEST_CASE(HoeffdingInformationGainZeroTest)
>>>>>>> 6ced8d23
{
  // When nothing has been seen, the information gain should be zero.
  arma::Mat<size_t> counts = arma::zeros<arma::Mat<size_t>>(10, 10);

<<<<<<< HEAD
  REQUIRE(InformationGain::Evaluate(counts) == Approx(0.0).margin(1e-10));
=======
  BOOST_REQUIRE_SMALL(HoeffdingInformationGain::Evaluate(counts), 1e-10);
>>>>>>> 6ced8d23
}

/**
 * Test that the range of information gains is correct for a handful of class
 * sizes.
 */
<<<<<<< HEAD
TEST_CASE("InformationGainRangeTest", "[HoeffdingTreeTest]")
{
  REQUIRE(InformationGain::Range(1) == Approx(0).epsilon(1e-7));
  REQUIRE(InformationGain::Range(2) == Approx(1.0).epsilon(1e-7));
  REQUIRE(InformationGain::Range(3) == Approx(1.5849625).epsilon(1e-7));
  REQUIRE(InformationGain::Range(4) == Approx(2).epsilon(1e-7));
  REQUIRE(InformationGain::Range(5) == Approx(2.32192809).epsilon(1e-7));
  REQUIRE(InformationGain::Range(10) == Approx(3.32192809).epsilon(1e-7));
  REQUIRE(InformationGain::Range(100) == Approx(6.64385619).epsilon(1e-7));
  REQUIRE(InformationGain::Range(1000) == Approx(9.96578428).epsilon(1e-7));
=======
BOOST_AUTO_TEST_CASE(HoeffdingInformationGainRangeTest)
{
  BOOST_REQUIRE_CLOSE(HoeffdingInformationGain::Range(1), 0, 1e-5);
  BOOST_REQUIRE_CLOSE(HoeffdingInformationGain::Range(2), 1.0, 1e-5);
  BOOST_REQUIRE_CLOSE(HoeffdingInformationGain::Range(3), 1.5849625, 1e-5);
  BOOST_REQUIRE_CLOSE(HoeffdingInformationGain::Range(4), 2, 1e-5);
  BOOST_REQUIRE_CLOSE(HoeffdingInformationGain::Range(5), 2.32192809, 1e-5);
  BOOST_REQUIRE_CLOSE(HoeffdingInformationGain::Range(10), 3.32192809, 1e-5);
  BOOST_REQUIRE_CLOSE(HoeffdingInformationGain::Range(100), 6.64385619, 1e-5);
  BOOST_REQUIRE_CLOSE(HoeffdingInformationGain::Range(1000), 9.96578428, 1e-5);
>>>>>>> 6ced8d23
}

/**
 * Feed the HoeffdingCategoricalSplit class many examples, all from the same
 * class, and verify that the majority class is correct.
 */
TEST_CASE("HoeffdingCategoricalSplitMajorityClassTest", "[HoeffdingTreeTest]")
{
  // Ten categories, three classes.
  HoeffdingCategoricalSplit<GiniImpurity> split(10, 3);

  for (size_t i = 0; i < 500; ++i)
  {
    split.Train(mlpack::math::RandInt(0, 10), 1);
    REQUIRE(split.MajorityClass() == 1);
  }
}

/**
 * A harder majority class example.
 */
TEST_CASE("HoeffdingCategoricalSplitHarderMajorityClassTest",
          "[HoeffdingTreeTest]")
{
  // Ten categories, three classes.
  HoeffdingCategoricalSplit<GiniImpurity> split(10, 3);

  split.Train(mlpack::math::RandInt(0, 10), 1);
  for (size_t i = 0; i < 250; ++i)
  {
    split.Train(mlpack::math::RandInt(0, 10), 1);
    split.Train(mlpack::math::RandInt(0, 10), 2);
    REQUIRE(split.MajorityClass() == 1);
  }
}

/**
 * Ensure that the fitness function is positive when we pass some data that
 * would result in an improvement if it was split.
 */
TEST_CASE("HoeffdingCategoricalSplitEasyFitnessCheck", "[HoeffdingTreeTest]")
{
  HoeffdingCategoricalSplit<GiniImpurity> split(5, 3);

  for (size_t i = 0; i < 100; ++i)
    split.Train(0, 0);
  for (size_t i = 0; i < 100; ++i)
    split.Train(1, 1);
  for (size_t i = 0; i < 100; ++i)
    split.Train(2, 1);
  for (size_t i = 0; i < 100; ++i)
    split.Train(3, 2);
  for (size_t i = 0; i < 100; ++i)
    split.Train(4, 2);

  double bestGain, secondBestGain;
  split.EvaluateFitnessFunction(bestGain, secondBestGain);
  REQUIRE(bestGain > 0.0);
  REQUIRE(secondBestGain == Approx(0.0).margin(1e-10));
}

/**
 * Ensure that the fitness function returns 0 (no improvement) when a split
 * would not get us any improvement.
 */
TEST_CASE("HoeffdingCategoricalSplitNoImprovementFitnessTest",
          "[HoeffdingTreeTest]")
{
  HoeffdingCategoricalSplit<GiniImpurity> split(2, 2);

  // No training has yet happened, so a split would get us nothing.
  double bestGain, secondBestGain;
  split.EvaluateFitnessFunction(bestGain, secondBestGain);
  REQUIRE(bestGain == Approx(0.0).margin(1e-10));
  REQUIRE(secondBestGain == Approx(0.0).margin(1e-10));

  split.Train(0, 0);
  split.Train(1, 0);
  split.Train(0, 1);
  split.Train(1, 1);

  // Now, a split still gets us only 50% accuracy in each split bin.
  split.EvaluateFitnessFunction(bestGain, secondBestGain);
  REQUIRE(bestGain == Approx(0.0).margin(1e-10));
  REQUIRE(secondBestGain == Approx(0.0).margin(1e-10));
}

/**
 * Test that when we do split, we get reasonable split information.
 */
TEST_CASE("HoeffdingCategoricalSplitSplitTest", "[HoeffdingTreeTest]")
{
  HoeffdingCategoricalSplit<GiniImpurity> split(3, 3); // 3 categories.

  // No training is necessary because we can just call CreateChildren().
  data::DatasetInfo info(3);
  info.MapString<size_t>("hello", 0); // Make dimension 0 categorical.
  HoeffdingCategoricalSplit<GiniImpurity>::SplitInfo splitInfo(3);

  // Create the children.
  arma::Col<size_t> childMajorities;
  split.Split(childMajorities, splitInfo);

  REQUIRE(childMajorities.n_elem == 3);
  REQUIRE(splitInfo.CalculateDirection(0) == 0);
  REQUIRE(splitInfo.CalculateDirection(1) == 1);
  REQUIRE(splitInfo.CalculateDirection(2) == 2);
}

/**
 * If we feed the HoeffdingTree a ton of points of the same class, it should
 * not suggest that we split.
 */
TEST_CASE("HoeffdingTreeNoSplitTest", "[HoeffdingTreeTest]")
{
  // Make all dimensions categorical.
  data::DatasetInfo info(3);
  info.MapString<size_t>("cat1", 0);
  info.MapString<size_t>("cat2", 0);
  info.MapString<size_t>("cat3", 0);
  info.MapString<size_t>("cat4", 0);
  info.MapString<size_t>("cat1", 1);
  info.MapString<size_t>("cat2", 1);
  info.MapString<size_t>("cat3", 1);
  info.MapString<size_t>("cat1", 2);
  info.MapString<size_t>("cat2", 2);

  HoeffdingTree<> split(info, 2, 0.95, 5000, 1);

  // Feed it samples.
  for (size_t i = 0; i < 1000; ++i)
  {
    // Create the test point.
    arma::Col<size_t> testPoint(3);
    testPoint(0) = mlpack::math::RandInt(0, 4);
    testPoint(1) = mlpack::math::RandInt(0, 3);
    testPoint(2) = mlpack::math::RandInt(0, 2);
    split.Train(testPoint, 0); // Always label 0.

    REQUIRE(split.SplitCheck() == 0);
  }
}

/**
 * If we feed the HoeffdingTree a ton of points of two different classes, it
 * should very clearly suggest that we split (eventually).
 */
TEST_CASE("HoeffdingTreeEasySplitTest", "[HoeffdingTreeTest]")
{
  // It'll be a two-dimensional dataset with two categories each.  In the first
  // dimension, category 0 will only receive points with class 0, and category 1
  // will only receive points with class 1.  In the second dimension, all points
  // will have category 0 (so it is useless).
  data::DatasetInfo info(2);
  info.MapString<size_t>("cat0", 0);
  info.MapString<size_t>("cat1", 0);
  info.MapString<size_t>("cat0", 1);

  HoeffdingTree<> tree(info, 2, 0.95, 5000, 5000 /* never check for splits */);

  // Feed samples from each class.
  for (size_t i = 0; i < 500; ++i)
  {
    tree.Train(arma::Col<size_t>("0 0"), 0);
    tree.Train(arma::Col<size_t>("1 0"), 1);
  }

  // Now it should be ready to split.
  REQUIRE(tree.SplitCheck() == 2);
  REQUIRE(tree.SplitDimension() == 0);
}

/**
 * If we force a success probability of 1, it should never split.
 */
TEST_CASE("HoeffdingTreeProbability1SplitTest", "[HoeffdingTreeTest]")
{
  // It'll be a two-dimensional dataset with two categories each.  In the first
  // dimension, category 0 will only receive points with class 0, and category 1
  // will only receive points with class 1.  In the second dimension, all points
  // will have category 0 (so it is useless).
  data::DatasetInfo info(2);
  info.MapString<size_t>("cat0", 0);
  info.MapString<size_t>("cat1", 0);
  info.MapString<size_t>("cat0", 1);

  HoeffdingTree<> split(info, 2, 1.0, 12000, 1 /* always check for splits */);

  // Feed samples from each class.
  for (size_t i = 0; i < 5000; ++i)
  {
    split.Train(arma::Col<size_t>("0 0"), 0);
    split.Train(arma::Col<size_t>("1 0"), 1);
  }

  // But because the success probability is 1, it should never split.
  REQUIRE(split.SplitCheck() == 0);
  REQUIRE(split.SplitDimension() == size_t(-1));
}

/**
 * A slightly harder splitting problem: there are two features; one gives
 * perfect classification, another gives almost perfect classification (with 10%
 * error).  Splits should occur after many samples.
 */
TEST_CASE("HoeffdingTreeAlmostPerfectSplit", "[HoeffdingTreeTest]")
{
  // Two categories and two dimensions.
  data::DatasetInfo info(2);
  info.MapString<size_t>("cat0", 0);
  info.MapString<size_t>("cat1", 0);
  info.MapString<size_t>("cat0", 1);
  info.MapString<size_t>("cat1", 1);

  HoeffdingTree<> split(info, 2, 0.95, 5000, 5000 /* never check for splits */);

  // Feed samples.
  for (size_t i = 0; i < 500; ++i)
  {
    if (mlpack::math::Random() <= 0.9)
      split.Train(arma::Col<size_t>("0 0"), 0);
    else
      split.Train(arma::Col<size_t>("1 0"), 0);

    if (mlpack::math::Random() <= 0.9)
      split.Train(arma::Col<size_t>("1 1"), 1);
    else
      split.Train(arma::Col<size_t>("0 1"), 1);
  }

  // Ensure that splitting should happen.
  REQUIRE(split.SplitCheck() == 2);
  // Make sure that it's split on the correct dimension.
  REQUIRE(split.SplitDimension() == 1);
}

/**
 * Test that the HoeffdingTree class will not split if the two features are
 * equally good.
 */
TEST_CASE("HoeffdingTreeEqualSplitTest", "[HoeffdingTreeTest]")
{
  // Two categories and two dimensions.
  data::DatasetInfo info(2);
  info.MapString<size_t>("cat0", 0);
  info.MapString<size_t>("cat1", 0);
  info.MapString<size_t>("cat0", 1);
  info.MapString<size_t>("cat1", 1);

  HoeffdingTree<> split(info, 2, 0.95, 5000, 1);

  // Feed samples.
  for (size_t i = 0; i < 500; ++i)
  {
    split.Train(arma::Col<size_t>("0 0"), 0);
    split.Train(arma::Col<size_t>("1 1"), 1);
  }

  // Ensure that splitting should not happen.
  REQUIRE(split.SplitCheck() == 0);
}

// This is used in the next test.
template<typename FitnessFunction>
using HoeffdingSizeTNumericSplit = HoeffdingNumericSplit<FitnessFunction,
    size_t>;

/**
 * Build a decision tree on a dataset with two meaningless dimensions and ensure
 * that it can properly classify all of the training points.  (The dataset is
 * perfectly separable.)
 */
TEST_CASE("HoeffdingTreeSimpleDatasetTest", "[HoeffdingTreeTest]")
{
  DatasetInfo info(3);
  info.MapString<size_t>("cat0", 0);
  info.MapString<size_t>("cat1", 0);
  info.MapString<size_t>("cat2", 0);
  info.MapString<size_t>("cat3", 0);
  info.MapString<size_t>("cat4", 0);
  info.MapString<size_t>("cat5", 0);
  info.MapString<size_t>("cat6", 0);
  info.MapString<size_t>("cat0", 1);
  info.MapString<size_t>("cat1", 1);
  info.MapString<size_t>("cat2", 1);
  info.MapString<size_t>("cat0", 2);
  info.MapString<size_t>("cat1", 2);

  // Now generate data.
  arma::Mat<size_t> dataset(3, 9000);
  arma::Row<size_t> labels(9000);
  for (size_t i = 0; i < 9000; i += 3)
  {
    dataset(0, i) = mlpack::math::RandInt(7);
    dataset(1, i) = 0;
    dataset(2, i) = mlpack::math::RandInt(2);
    labels(i) = 0;

    dataset(0, i + 1) = mlpack::math::RandInt(7);
    dataset(1, i + 1) = 2;
    dataset(2, i + 1) = mlpack::math::RandInt(2);
    labels(i + 1) = 1;

    dataset(0, i + 2) = mlpack::math::RandInt(7);
    dataset(1, i + 2) = 1;
    dataset(2, i + 2) = mlpack::math::RandInt(2);
    labels(i + 2) = 2;
  }

  // Now train two streaming decision trees; one on the whole dataset, and one
  // on streaming data.
  typedef HoeffdingTree<GiniImpurity, HoeffdingSizeTNumericSplit,
      HoeffdingCategoricalSplit> TreeType;
  TreeType batchTree(dataset, info, labels, 3, false);
  TreeType streamTree(info, 3);
  for (size_t i = 0; i < 9000; ++i)
    streamTree.Train(dataset.col(i), labels[i]);

  // Each tree should have a single split.
  REQUIRE(batchTree.NumChildren() == 3);
  REQUIRE(streamTree.NumChildren() == 3);
  REQUIRE(batchTree.SplitDimension() == 1);
  REQUIRE(streamTree.SplitDimension() == 1);

  // Now, classify all the points in the dataset.
  arma::Row<size_t> batchLabels(9000);
  arma::Row<size_t> streamLabels(9000);

  streamTree.Classify(dataset, batchLabels);
  for (size_t i = 0; i < 9000; ++i)
    streamLabels[i] = batchTree.Classify(dataset.col(i));

  for (size_t i = 0; i < 9000; ++i)
  {
    REQUIRE(labels[i] == streamLabels[i]);
    REQUIRE(labels[i] == batchLabels[i]);
  }
}

/**
 * Make sure that a tree that does not split on anything.
 */
TEST_CASE("NumDescendantsTest1", "[HoeffdingTreeTest]")
{
  // Generate data.
  arma::mat dataset(3, 500);
  arma::Row<size_t> labels(500);
  data::DatasetInfo info(3); // All features are numeric.
  for (size_t i = 0; i <500; i ++)
  {
    dataset(0, i) = mlpack::math::Random();
    dataset(1, i) = mlpack::math::Random();
    dataset(2, i) = mlpack::math::Random();
    labels[i] = 0;
  }

  // Now train streaming decision tree;
  typedef HoeffdingTree<GiniImpurity, HoeffdingDoubleNumericSplit> TreeType;
  TreeType streamTree(info, 3);
  for (size_t i = 0; i < 500; ++i)
    streamTree.Train(dataset.col(i), labels[i]);
  // As there is just one label, there are no descendants.
  REQUIRE(streamTree.NumDescendants() == 0);
}

/**
 * Test that a tree that does split has some descendants.
 */
TEST_CASE("NumDescendantsTest2", "[HoeffdingTreeTest]")
{
  DatasetInfo info(3);
  info.MapString<size_t>("cat0", 0);
  info.MapString<size_t>("cat1", 0);
  info.MapString<size_t>("cat2", 0);
  info.MapString<size_t>("cat3", 0);
  info.MapString<size_t>("cat4", 0);
  info.MapString<size_t>("cat5", 0);
  info.MapString<size_t>("cat6", 0);
  info.MapString<size_t>("cat0", 1);
  info.MapString<size_t>("cat1", 1);
  info.MapString<size_t>("cat2", 1);
  info.MapString<size_t>("cat0", 2);
  info.MapString<size_t>("cat1", 2);
  // Generate data.
  arma::Mat<size_t> dataset(3, 9000);
  arma::Row<size_t> labels(9000);
  for (size_t i = 2; i < 9000; i += 3)
  {
    dataset(0, i) = mlpack::math::RandInt(7);
    dataset(1, i) = 0;
    dataset(2, i) = mlpack::math::RandInt(2);
    labels(i) = 0;

    dataset(0, i - 1) = mlpack::math::RandInt(7);
    dataset(1, i - 1) = 2;
    dataset(2, i - 1) = mlpack::math::RandInt(2);
    labels(i - 1) = 1;

    dataset(0, i - 2) = mlpack::math::RandInt(7);
    dataset(1, i - 2) = 1;
    dataset(2, i - 2) = mlpack::math::RandInt(2);
    labels(i - 2) = 2;
  }

  // Now train the streaming decision tree.  This should split because splitting
  // on dimension 2 gives a perfect split.
  typedef HoeffdingTree<GiniImpurity, HoeffdingSizeTNumericSplit,
      HoeffdingCategoricalSplit> TreeType;
  TreeType batchTree(dataset, info, labels, 3, false);

  REQUIRE(batchTree.NumDescendants() == 3);
}

/**
 * Test that the HoeffdingNumericSplit class has a fitness function value of 0
 * before it's seen enough points.
 */
TEST_CASE("HoeffdingNumericSplitFitnessFunctionTest", "[HoeffdingTreeTest]")
{
  HoeffdingNumericSplit<GiniImpurity> split(5, 10, 100);

  // The first 99 iterations should not calculate anything.  The 100th is where
  // the counting starts.
  for (size_t i = 0; i < 99; ++i)
  {
    split.Train(mlpack::math::Random(), mlpack::math::RandInt(5));
    double bestGain, secondBestGain;
    split.EvaluateFitnessFunction(bestGain, secondBestGain);
    REQUIRE(bestGain == Approx(0.0).margin(1e-10));
    REQUIRE(secondBestGain == Approx(0.0).margin(1e-10));
  }
}

/**
 * Make sure the majority class is correct in the samples before binning.
 */
TEST_CASE("HoeffdingNumericSplitPreBinningMajorityClassTest",
          "[HoeffdingTreeTest]")
{
  HoeffdingNumericSplit<GiniImpurity> split(3, 10, 100);

  for (size_t i = 0; i < 100; ++i)
  {
    split.Train(mlpack::math::Random(), 1);
    REQUIRE(split.MajorityClass() == 1);
  }
}

/**
 * Use a numeric feature that is bimodal (with a margin), and make sure that the
 * HoeffdingNumericSplit bins it reasonably into two bins and returns sensible
 * Gini impurity numbers.
 */
TEST_CASE("HoeffdingNumericSplitBimodalTest", "[HoeffdingTreeTest]")
{
  // 2 classes, 2 bins, 200 samples before binning.
  HoeffdingNumericSplit<GiniImpurity> split(2, 2, 200);

  for (size_t i = 0; i < 100; ++i)
  {
    split.Train(mlpack::math::Random() + 0.3, 0);
    split.Train(-mlpack::math::Random() - 0.3, 1);
  }

  // Push the majority class to 1.
  split.Train(-mlpack::math::Random() - 0.3, 1);
  REQUIRE(split.MajorityClass() == 1);

  // Push the majority class back to 0.
  split.Train(mlpack::math::Random() + 0.3, 0);
  split.Train(mlpack::math::Random() + 0.3, 0);
  REQUIRE(split.MajorityClass() == 0);

  // Now the binning should be complete, and so the impurity should be
  // (0.5 * (1 - 0.5)) * 2 = 0.50 (it will be 0 in the two created children).
  double bestGain, secondBestGain;
  split.EvaluateFitnessFunction(bestGain, secondBestGain);
  REQUIRE(bestGain == Approx(0.50).epsilon(0.0003));
  REQUIRE(secondBestGain == Approx(0.0).margin(1e-10));

  // Make sure that if we do create children, that the correct number of
  // children is created, and that the bins end up in the right place.
  NumericSplitInfo<> info;
  arma::Col<size_t> childMajorities;
  split.Split(childMajorities, info);
  REQUIRE(childMajorities.n_elem == 2);

  // Now check the split info.
  for (size_t i = 0; i < 10; ++i)
  {
    REQUIRE(info.CalculateDirection(mlpack::math::Random() + 0.3) !=
            info.CalculateDirection(-mlpack::math::Random() - 0.3));
  }
}

/**
 * Create a BinaryNumericSplit object, feed it a bunch of samples where anything
 * less than 1.0 is class 0 and anything greater is class 1.  Then make sure it
 * can perform a perfect split.
 */
TEST_CASE("BinaryNumericSplitSimpleSplitTest", "[HoeffdingTreeTest]")
{
  BinaryNumericSplit<GiniImpurity> split(2); // 2 classes.

  // Feed it samples.
  for (size_t i = 0; i < 500; ++i)
  {
    split.Train(mlpack::math::Random(), 0);
    split.Train(mlpack::math::Random() + 1.0, 1);

    // Now ensure the fitness function gives good gain.
    // The Gini impurity for the unsplit node is 2 * (0.5^2) = 0.5, and the Gini
    // impurity for the children is 0.
    double bestGain, secondBestGain;
    split.EvaluateFitnessFunction(bestGain, secondBestGain);
    REQUIRE(bestGain == Approx(0.5).epsilon(1e-7));
    REQUIRE(bestGain > secondBestGain);
  }

  // Now, when we ask it to split, ensure that the split value is reasonable.
  arma::Col<size_t> childMajorities;
  BinaryNumericSplitInfo<> splitInfo;
  split.Split(childMajorities, splitInfo);

  REQUIRE(childMajorities[0] == 0);
  REQUIRE(childMajorities[1] == 1);
  REQUIRE(splitInfo.CalculateDirection(0.5) == 0);
  REQUIRE(splitInfo.CalculateDirection(1.5) == 1);
  REQUIRE(splitInfo.CalculateDirection(0.0) == 0);
  REQUIRE(splitInfo.CalculateDirection(-1.0) == 0);
  REQUIRE(splitInfo.CalculateDirection(0.9) == 0);
  REQUIRE(splitInfo.CalculateDirection(1.1) == 1);
}

/**
 * Create a BinaryNumericSplit object, feed it samples in the same way as
 * before, but with four classes.
 */
TEST_CASE("BinaryNumericSplitSimpleFourClassSplitTest", "[HoeffdingTreeTest]")
{
  BinaryNumericSplit<GiniImpurity> split(4); // 4 classes.

  // Feed it samples.
  for (size_t i = 0; i < 250; ++i)
  {
    split.Train(mlpack::math::Random(), 0);
    split.Train(mlpack::math::Random() + 2.0, 1);
    split.Train(mlpack::math::Random() - 1.0, 2);
    split.Train(mlpack::math::Random() + 1.0, 3);

    // The same as the previous test, but with four classes: 4 * (0.25 * 0.75) =
    // 0.75.  We can only split in one place, though, which will give one
    // perfect child, giving a gain of 0.75 - 3 * (1/3 * 2/3) = 0.25.
    double bestGain, secondBestGain;
    split.EvaluateFitnessFunction(bestGain, secondBestGain);
    REQUIRE(bestGain == Approx(0.25).epsilon(1e-7));
    REQUIRE(bestGain >= secondBestGain);
  }

  // Now, when we ask it to split, ensure that the split value is reasonable.
  arma::Col<size_t> childMajorities;
  BinaryNumericSplitInfo<> splitInfo;
  split.Split(childMajorities, splitInfo);

  // We don't really care where it splits -- it can split anywhere.  But it has
  // to split in only two directions.
  REQUIRE(childMajorities.n_elem == 2);
}

/**
 * Create a HoeffdingTree that uses the HoeffdingNumericSplit and make sure it
 * can split meaningfully on the correct dimension.
 */
TEST_CASE("NumericHoeffdingTreeTest", "[HoeffdingTreeTest]")
{
  // Generate data.
  arma::mat dataset(3, 9000);
  arma::Row<size_t> labels(9000);
  data::DatasetInfo info(3); // All features are numeric.
  for (size_t i = 0; i < 9000; i += 3)
  {
    dataset(0, i) = mlpack::math::Random();
    dataset(1, i) = mlpack::math::Random();
    dataset(2, i) = mlpack::math::Random();
    labels[i] = 0;

    dataset(0, i + 1) = mlpack::math::Random();
    dataset(1, i + 1) = mlpack::math::Random() - 1.0;
    dataset(2, i + 1) = mlpack::math::Random() + 0.5;
    labels[i + 1] = 2;

    dataset(0, i + 2) = mlpack::math::Random();
    dataset(1, i + 2) = mlpack::math::Random() + 1.0;
    dataset(2, i + 2) = mlpack::math::Random() + 0.8;
    labels[i + 2] = 1;
  }

  // Now train two streaming decision trees; one on the whole dataset, and one
  // on streaming data.
  typedef HoeffdingTree<GiniImpurity, HoeffdingDoubleNumericSplit> TreeType;
  TreeType batchTree(dataset, info, labels, 3, false);
  TreeType streamTree(info, 3);
  for (size_t i = 0; i < 9000; ++i)
    streamTree.Train(dataset.col(i), labels[i]);

  // Each tree should have at least one split.
  REQUIRE(batchTree.NumChildren() > 0);
  REQUIRE(streamTree.NumChildren() > 0);
  REQUIRE(batchTree.SplitDimension() == 1);
  REQUIRE(streamTree.SplitDimension() == 1);

  // Now, classify all the points in the dataset.
  arma::Row<size_t> batchLabels(9000);
  arma::Row<size_t> streamLabels(9000);

  streamTree.Classify(dataset, batchLabels);
  for (size_t i = 0; i < 9000; ++i)
    streamLabels[i] = batchTree.Classify(dataset.col(i));

  size_t streamCorrect = 0;
  size_t batchCorrect = 0;
  for (size_t i = 0; i < 9000; ++i)
  {
    if (labels[i] == streamLabels[i])
      ++streamCorrect;
    if (labels[i] == batchLabels[i])
      ++batchCorrect;
  }

  // 66% accuracy shouldn't be too much to ask...
  REQUIRE(streamCorrect > 6000);
  REQUIRE(batchCorrect > 6000);
}

/**
 * The same as the previous test, but with the numeric binary split, and with a
 * categorical feature.
 */
TEST_CASE("BinaryNumericHoeffdingTreeTest", "[HoeffdingTreeTest]")
{
  // Generate data.
  arma::mat dataset(4, 9000);
  arma::Row<size_t> labels(9000);
  data::DatasetInfo info(4); // All features are numeric, except the fourth.
  info.MapString<double>("0", 3);
  for (size_t i = 0; i < 9000; i += 3)
  {
    dataset(0, i) = mlpack::math::Random();
    dataset(1, i) = mlpack::math::Random();
    dataset(2, i) = mlpack::math::Random();
    dataset(3, i) = 0.0;
    labels[i] = 0;

    dataset(0, i + 1) = mlpack::math::Random();
    dataset(1, i + 1) = mlpack::math::Random() - 1.0;
    dataset(2, i + 1) = mlpack::math::Random() + 0.5;
    dataset(3, i + 1) = 0.0;
    labels[i + 1] = 2;

    dataset(0, i + 2) = mlpack::math::Random();
    dataset(1, i + 2) = mlpack::math::Random() + 1.0;
    dataset(2, i + 2) = mlpack::math::Random() + 0.8;
    dataset(3, i + 2) = 0.0;
    labels[i + 2] = 1;
  }

  // Now train two streaming decision trees; one on the whole dataset, and one
  // on streaming data.
  typedef HoeffdingTree<GiniImpurity, BinaryDoubleNumericSplit> TreeType;
  TreeType batchTree(dataset, info, labels, 3, false);
  TreeType streamTree(info, 3);
  for (size_t i = 0; i < 9000; ++i)
    streamTree.Train(dataset.col(i), labels[i]);

  // Each tree should have at least one split.
  REQUIRE(batchTree.NumChildren() > 0);
  REQUIRE(streamTree.NumChildren() > 0);
  REQUIRE(batchTree.SplitDimension() == 1);
  REQUIRE(streamTree.SplitDimension() == 1);

  // Now, classify all the points in the dataset.
  arma::Row<size_t> batchLabels(9000);
  arma::Row<size_t> streamLabels(9000);

  streamTree.Classify(dataset, batchLabels);
  for (size_t i = 0; i < 9000; ++i)
    streamLabels[i] = batchTree.Classify(dataset.col(i));

  size_t streamCorrect = 0;
  size_t batchCorrect = 0;
  for (size_t i = 0; i < 9000; ++i)
  {
    if (labels[i] == streamLabels[i])
      ++streamCorrect;
    if (labels[i] == batchLabels[i])
      ++batchCorrect;
  }

  // Require a pretty high accuracy: 95%.
  REQUIRE(streamCorrect > 8550);
  REQUIRE(batchCorrect > 8550);
}

/**
 * Test majority probabilities.
 */
TEST_CASE("MajorityProbabilityTest", "[HoeffdingTreeTest]")
{
  data::DatasetInfo info(1);
  HoeffdingTree<> tree(info, 3);

  // Feed the tree a few samples.
  tree.Train(arma::vec("1"), 0);
  tree.Train(arma::vec("2"), 0);
  tree.Train(arma::vec("3"), 0);

  size_t prediction;
  double probability;
  tree.Classify(arma::vec("1"), prediction, probability);

  REQUIRE(prediction == 0);
  REQUIRE(probability == Approx(1.0).epsilon(1e-7));

  // Make it impure.
  tree.Train(arma::vec("4"), 1);
  tree.Classify(arma::vec("3"), prediction, probability);

  REQUIRE(prediction == 0);
  REQUIRE(probability == Approx(0.75).epsilon(1e-7));

  // Flip the majority class.
  tree.Train(arma::vec("4"), 1);
  tree.Train(arma::vec("4"), 1);
  tree.Train(arma::vec("4"), 1);
  tree.Train(arma::vec("4"), 1);
  tree.Classify(arma::vec("3"), prediction, probability);

  REQUIRE(prediction == 1);
  REQUIRE(probability == Approx(0.625).epsilon(1e-7));
}

/**
 * Make sure that batch training mode outperforms non-batch mode.
 */
TEST_CASE("BatchTrainingTest", "[HoeffdingTreeTest]")
{
  // We need to create a dataset with some amount of complexity, that must be
  // split in a handful of ways to accurately classify the data.  An expanding
  // spiral should do the trick here.  We'll make the spiral in two dimensions.
  // The label will change as the index increases.
  arma::mat spiralDataset(2, 10000);
  for (size_t i = 0; i < 10000; ++i)
  {
    // One circle every 20000 samples.  Plus some noise.
    const double magnitude = 2.0 + (double(i) / 20000.0) +
        0.5 * mlpack::math::Random();
    const double angle = (i % 20000) * (2 * M_PI) + mlpack::math::Random();

    const double x = magnitude * cos(angle);
    const double y = magnitude * sin(angle);

    spiralDataset(0, i) = x;
    spiralDataset(1, i) = y;
  }

  arma::Row<size_t> labels(10000);
  for (size_t i = 0; i < 2000; ++i)
    labels[i] = 1;
  for (size_t i = 2000; i < 4000; ++i)
    labels[i] = 3;
  for (size_t i = 4000; i < 6000; ++i)
    labels[i] = 2;
  for (size_t i = 6000; i < 8000; ++i)
    labels[i] = 0;
  for (size_t i = 8000; i < 10000; ++i)
    labels[i] = 4;

  // Now shuffle the dataset.
  arma::uvec indices = arma::shuffle(arma::linspace<arma::uvec>(0, 9999,
      10000));
  arma::mat d(2, 10000);
  arma::Row<size_t> l(10000);
  for (size_t i = 0; i < 10000; ++i)
  {
    d.col(i) = spiralDataset.col(indices[i]);
    l[i] = labels[indices[i]];
  }

  // Split into a training set and a test set.
  arma::mat trainingData = d.cols(0, 4999);
  arma::mat testData = d.cols(5000, 9999);
  arma::Row<size_t> trainingLabels = l.subvec(0, 4999);
  arma::Row<size_t> testLabels = l.subvec(5000, 9999);

  data::DatasetInfo info(2);

  // Now build two decision trees; one in batch mode, and one in streaming mode.
  // We need to set the confidence pretty high so that the streaming tree isn't
  // able to have enough samples to build to the same leaves.
  HoeffdingTree<> batchTree(trainingData, info, trainingLabels, 5, true,
      0.99999999);
  HoeffdingTree<> streamTree(trainingLabels, info, trainingLabels, 5, false,
      0.99999999);

  // Ensure that the performance of the batch tree is better.
  size_t batchCorrect = 0;
  size_t streamCorrect = 0;
  for (size_t i = 0; i < 5000; ++i)
  {
    size_t streamLabel = streamTree.Classify(testData.col(i));
    size_t batchLabel = batchTree.Classify(testData.col(i));

    if (streamLabel == testLabels[i])
      ++streamCorrect;
    if (batchLabel == testLabels[i])
      ++batchCorrect;
  }

  // The batch tree must be a bit better than the stream tree.  But not too
  // much, since the accuracy is already going to be very high.
  REQUIRE(batchCorrect >= streamCorrect);
}

// Make sure that changing the confidence properly propagates to all leaves.
TEST_CASE("ConfidenceChangeTest", "[HoeffdingTreeTest]")
{
  // Generate data.
  arma::mat dataset(4, 9000);
  arma::Row<size_t> labels(9000);
  data::DatasetInfo info(4); // All features are numeric, except the fourth.
  info.MapString<double>("0", 3);
  for (size_t i = 0; i < 9000; i += 3)
  {
    dataset(0, i) = mlpack::math::Random();
    dataset(1, i) = mlpack::math::Random();
    dataset(2, i) = mlpack::math::Random();
    dataset(3, i) = 0.0;
    labels[i] = 0;

    dataset(0, i + 1) = mlpack::math::Random();
    dataset(1, i + 1) = mlpack::math::Random() - 1.0;
    dataset(2, i + 1) = mlpack::math::Random() + 0.5;
    dataset(3, i + 1) = 0.0;
    labels[i + 1] = 2;

    dataset(0, i + 2) = mlpack::math::Random();
    dataset(1, i + 2) = mlpack::math::Random() + 1.0;
    dataset(2, i + 2) = mlpack::math::Random() + 0.8;
    dataset(3, i + 2) = 0.0;
    labels[i + 2] = 1;
  }

  HoeffdingTree<> tree(info, 3, 0.5); // Low success probability.

  size_t i = 0;
  while ((tree.NumChildren() == 0) && (i < 9000))
  {
    tree.Train(dataset.col(i), labels[i]);
    ++i;
  }

  REQUIRE(i < 9000);

  // Now we have split the root node, but we need to make sure we can feed
  // through the rest of the points while requiring a confidence of 1.0, and
  // make sure no splits happen.
  tree.SuccessProbability(1.0);
  tree.MaxSamples(0);

  i = 0;
  while ((tree.NumChildren() == 0) && (i < 90000))
  {
    tree.Train(dataset.col(i % 9000), labels[i % 9000]);
    ++i;
  }

  for (size_t c = 0; c < tree.NumChildren(); ++c)
    REQUIRE(tree.Child(c).NumChildren() == 0);
}

//! Make sure parameter changes are propagated to children.
TEST_CASE("ParameterChangeTest", "[HoeffdingTreeTest]")
{
  // Generate data.
  arma::mat dataset(4, 9000);
  arma::Row<size_t> labels(9000);
  data::DatasetInfo info(4); // All features are numeric, except the fourth.
  info.MapString<double>("0", 3);
  for (size_t i = 0; i < 9000; i += 3)
  {
    dataset(0, i) = mlpack::math::Random();
    dataset(1, i) = mlpack::math::Random();
    dataset(2, i) = mlpack::math::Random();
    dataset(3, i) = 0.0;
    labels[i] = 0;

    dataset(0, i + 1) = mlpack::math::Random();
    dataset(1, i + 1) = mlpack::math::Random() - 1.0;
    dataset(2, i + 1) = mlpack::math::Random() + 0.5;
    dataset(3, i + 1) = 0.0;
    labels[i + 1] = 2;

    dataset(0, i + 2) = mlpack::math::Random();
    dataset(1, i + 2) = mlpack::math::Random() + 1.0;
    dataset(2, i + 2) = mlpack::math::Random() + 0.8;
    dataset(3, i + 2) = 0.0;
    labels[i + 2] = 1;
  }

  HoeffdingTree<> tree(dataset, info, labels, 3, true); // Batch training.

  // Now change parameters...
  tree.SuccessProbability(0.7);
  tree.MinSamples(17);
  tree.MaxSamples(192);
  tree.CheckInterval(3);

  std::stack<HoeffdingTree<>*> stack;
  stack.push(&tree);
  while (!stack.empty())
  {
    HoeffdingTree<>* node = stack.top();
    stack.pop();

    REQUIRE(node->SuccessProbability() == Approx(0.7).epsilon(1e-7));
    REQUIRE(node->MinSamples() == 17);
    REQUIRE(node->MaxSamples() == 192);
    REQUIRE(node->CheckInterval() == 3);

    for (size_t i = 0; i < node->NumChildren(); ++i)
      stack.push(&node->Child(i));
  }
}

TEST_CASE("MultipleSerializationTest", "[HoeffdingTreeTest]")
{
  // Generate data.
  arma::mat dataset(4, 9000);
  arma::Row<size_t> labels(9000);
  data::DatasetInfo info(4); // All features are numeric, except the fourth.
  info.MapString<double>("0", 3);
  for (size_t i = 0; i < 9000; i += 3)
  {
    dataset(0, i) = mlpack::math::Random();
    dataset(1, i) = mlpack::math::Random();
    dataset(2, i) = mlpack::math::Random();
    dataset(3, i) = 0.0;
    labels[i] = 0;

    dataset(0, i + 1) = mlpack::math::Random();
    dataset(1, i + 1) = mlpack::math::Random() - 1.0;
    dataset(2, i + 1) = mlpack::math::Random() + 0.5;
    dataset(3, i + 1) = 0.0;
    labels[i + 1] = 2;

    dataset(0, i + 2) = mlpack::math::Random();
    dataset(1, i + 2) = mlpack::math::Random() + 1.0;
    dataset(2, i + 2) = mlpack::math::Random() + 0.8;
    dataset(3, i + 2) = 0.0;
    labels[i + 2] = 1;
  }

  // Batch training will give a tree with many labels.
  HoeffdingTree<> deepTree(dataset, info, labels, 3, true);
  // Streaming training will not.
  HoeffdingTree<> shallowTree(dataset, info, labels, 3, false);

  // Now serialize the shallow tree into the deep tree.
  std::ostringstream oss;
  {
    boost::archive::binary_oarchive boa(oss);
    boa << BOOST_SERIALIZATION_NVP(shallowTree);
  }

  std::istringstream iss(oss.str());
  {
    boost::archive::binary_iarchive bia(iss);
    bia >> BOOST_SERIALIZATION_NVP(deepTree);
  }

  // Now do some classification and make sure the results are the same.
  arma::Row<size_t> deepPredictions, shallowPredictions;
  shallowTree.Classify(dataset, shallowPredictions);
  deepTree.Classify(dataset, deepPredictions);

  for (size_t i = 0; i < deepPredictions.n_elem; ++i)
  {
    REQUIRE(shallowPredictions[i] == deepPredictions[i]);
  }
}

// Test the Hoeffding tree model.
TEST_CASE("HoeffdingTreeModelTest", "[HoeffdingTreeTest]")
{
  // Generate data.
  arma::mat dataset(4, 3000);
  arma::Row<size_t> labels(3000);
  data::DatasetInfo info(4); // All features are numeric, except the fourth.
  info.MapString<double>("0", 3);
  for (size_t i = 0; i < 3000; i += 3)
  {
    dataset(0, i) = mlpack::math::Random();
    dataset(1, i) = mlpack::math::Random();
    dataset(2, i) = mlpack::math::Random();
    dataset(3, i) = 0.0;
    labels[i] = 0;

    dataset(0, i + 1) = mlpack::math::Random();
    dataset(1, i + 1) = mlpack::math::Random() - 1.0;
    dataset(2, i + 1) = mlpack::math::Random() + 0.5;
    dataset(3, i + 1) = 0.0;
    labels[i + 1] = 2;

    dataset(0, i + 2) = mlpack::math::Random();
    dataset(1, i + 2) = mlpack::math::Random() + 1.0;
    dataset(2, i + 2) = mlpack::math::Random() + 0.8;
    dataset(3, i + 2) = 0.0;
    labels[i + 2] = 1;
  }

  // Train a model on a simple dataset, for all four types of models, and make
  // sure we get reasonable results.
  for (size_t i = 0; i < 4; ++i)
  {
    HoeffdingTreeModel m;
    switch (i)
    {
      case 0:
        m = HoeffdingTreeModel(HoeffdingTreeModel::GINI_HOEFFDING);
        break;

      case 1:
        m = HoeffdingTreeModel(HoeffdingTreeModel::GINI_BINARY);
        break;

      case 2:
        m = HoeffdingTreeModel(HoeffdingTreeModel::INFO_HOEFFDING);
        break;

      case 3:
        m = HoeffdingTreeModel(HoeffdingTreeModel::INFO_BINARY);
        break;
    }

    // We'll take 5 passes over the data.
    m.BuildModel(dataset, info, labels, 3, false, 0.99, 1000, 100, 100, 4, 100);
    for (size_t j = 0; j < 4; ++j)
      m.Train(dataset, labels, false);

    // Now make sure the performance is reasonable.
    arma::Row<size_t> predictions, predictions2;
    arma::rowvec probabilities;
    m.Classify(dataset, predictions);
    m.Classify(dataset, predictions2, probabilities);

    size_t correct = 0;
    for (size_t i = 0; i < 3000; ++i)
    {
      // Check consistency of predictions.
      REQUIRE(predictions[i] == predictions2[i]);

      if (labels[i] == predictions[i])
        ++correct;
    }

    // Require at least 95% accuracy.
    REQUIRE(correct > 2850);
  }
}

// Test the Hoeffding tree model in batch mode.
TEST_CASE("HoeffdingTreeModelBatchTest", "[HoeffdingTreeTest]")
{
  // Generate data.
  arma::mat dataset(4, 3000);
  arma::Row<size_t> labels(3000);
  data::DatasetInfo info(4); // All features are numeric, except the fourth.
  info.MapString<double>("0", 3);
  for (size_t i = 0; i < 3000; i += 3)
  {
    dataset(0, i) = mlpack::math::Random();
    dataset(1, i) = mlpack::math::Random();
    dataset(2, i) = mlpack::math::Random();
    dataset(3, i) = 0.0;
    labels[i] = 0;

    dataset(0, i + 1) = mlpack::math::Random();
    dataset(1, i + 1) = mlpack::math::Random() - 1.0;
    dataset(2, i + 1) = mlpack::math::Random() + 0.5;
    dataset(3, i + 1) = 0.0;
    labels[i + 1] = 2;

    dataset(0, i + 2) = mlpack::math::Random();
    dataset(1, i + 2) = mlpack::math::Random() + 1.0;
    dataset(2, i + 2) = mlpack::math::Random() + 0.8;
    dataset(3, i + 2) = 0.0;
    labels[i + 2] = 1;
  }

  // Train a model on a simple dataset, for all four types of models, and make
  // sure we get reasonable results.
  for (size_t i = 0; i < 4; ++i)
  {
    HoeffdingTreeModel m;
    switch (i)
    {
      case 0:
        m = HoeffdingTreeModel(HoeffdingTreeModel::GINI_HOEFFDING);
        break;

      case 1:
        m = HoeffdingTreeModel(HoeffdingTreeModel::GINI_BINARY);
        break;

      case 2:
        m = HoeffdingTreeModel(HoeffdingTreeModel::INFO_HOEFFDING);
        break;

      case 3:
        m = HoeffdingTreeModel(HoeffdingTreeModel::INFO_BINARY);
        break;
    }

    // Train in batch.
    m.BuildModel(dataset, info, labels, 3, true, 0.99, 1000, 100, 100, 4, 100);

    // Now make sure the performance is reasonable.
    arma::Row<size_t> predictions, predictions2;
    arma::rowvec probabilities;
    m.Classify(dataset, predictions);
    m.Classify(dataset, predictions2, probabilities);

    size_t correct = 0;
    for (size_t i = 0; i < 3000; ++i)
    {
      // Check consistency of predictions.
      REQUIRE(predictions[i] == predictions2[i]);

      if (labels[i] == predictions[i])
        ++correct;
    }

    // Require at least 95% accuracy.
    REQUIRE(correct > 2850);
  }
}

TEST_CASE("HoeffdingTreeModelSerializationTest", "[HoeffdingTreeTest]")
{
  // Generate data.
  arma::mat dataset(4, 3000);
  arma::Row<size_t> labels(3000);
  data::DatasetInfo info(4); // All features are numeric, except the fourth.
  info.MapString<double>("0", 3);
  for (size_t i = 0; i < 3000; i += 3)
  {
    dataset(0, i) = mlpack::math::Random();
    dataset(1, i) = mlpack::math::Random();
    dataset(2, i) = mlpack::math::Random();
    dataset(3, i) = 0.0;
    labels[i] = 0;

    dataset(0, i + 1) = mlpack::math::Random();
    dataset(1, i + 1) = mlpack::math::Random() - 1.0;
    dataset(2, i + 1) = mlpack::math::Random() + 0.5;
    dataset(3, i + 1) = 0.0;
    labels[i + 1] = 2;

    dataset(0, i + 2) = mlpack::math::Random();
    dataset(1, i + 2) = mlpack::math::Random() + 1.0;
    dataset(2, i + 2) = mlpack::math::Random() + 0.8;
    dataset(3, i + 2) = 0.0;
    labels[i + 2] = 1;
  }

  // Train a model on a simple dataset, for all four types of models, and make
  // sure we get reasonable results.
  for (size_t i = 0; i < 4; ++i)
  {
    HoeffdingTreeModel m, xmlM, textM, binaryM;
    switch (i)
    {
      case 0:
        m = HoeffdingTreeModel(HoeffdingTreeModel::GINI_HOEFFDING);
        break;

      case 1:
        m = HoeffdingTreeModel(HoeffdingTreeModel::GINI_BINARY);
        break;

      case 2:
        m = HoeffdingTreeModel(HoeffdingTreeModel::INFO_HOEFFDING);
        break;

      case 3:
        m = HoeffdingTreeModel(HoeffdingTreeModel::INFO_BINARY);
        break;
    }

    // Train in batch.
    m.BuildModel(dataset, info, labels, 3, true, 0.99, 1000, 100, 100, 4, 100);
    // False training of XML model.
    xmlM.BuildModel(dataset, info, labels, 3, false, 0.5, 100, 100, 100, 2,
        100);

    // Now make sure the performance is reasonable.
    arma::Row<size_t> predictions, predictionsXml, predictionsText,
        predictionsBinary;
    arma::rowvec probabilities, probabilitiesXml, probabilitiesText,
        probabilitiesBinary;

    SerializeObjectAll(m, xmlM, textM, binaryM);

    // Get predictions for all.
    m.Classify(dataset, predictions, probabilities);
    xmlM.Classify(dataset, predictionsXml, probabilitiesXml);
    textM.Classify(dataset, predictionsText, probabilitiesText);
    binaryM.Classify(dataset, predictionsBinary, probabilitiesBinary);

    for (size_t i = 0; i < 3000; ++i)
    {
      // Check consistency of predictions and probabilities.
      REQUIRE(predictions[i] == predictionsXml[i]);
      REQUIRE(predictions[i] == predictionsText[i]);
      REQUIRE(predictions[i] == predictionsBinary[i]);

      REQUIRE(probabilities[i] == Approx(probabilitiesXml[i]).epsilon(1e-7));
      REQUIRE(probabilities[i] == Approx(probabilitiesText[i]).epsilon(1e-7));
      REQUIRE(probabilities[i] == Approx(probabilitiesBinary[i]).epsilon(1e-7));
    }
  }
}<|MERGE_RESOLUTION|>--- conflicted
+++ resolved
@@ -131,11 +131,7 @@
   REQUIRE(GiniImpurity::Range(1000) == Approx(0.999).epsilon(1e-7));
 }
 
-<<<<<<< HEAD
-TEST_CASE("InformationGainPerfectSimpleTest", "[HoeffdingTreeTest]")
-=======
-BOOST_AUTO_TEST_CASE(HoeffdingInformationGainPerfectSimpleTest)
->>>>>>> 6ced8d23
+TEST_CASE("HoeffdingInformationGainPerfectSimpleTest", "[HoeffdingTreeTest]")
 {
   // Make a simple test for Gini impurity with one class.  In this case it
   // should always be 0.  We'll assemble the count matrix by hand.
@@ -147,17 +143,11 @@
   counts(1, 1) = 0; // 0 points in category 1 with class 1.
 
   // Since the split gets us nothing, there should be no gain.
-<<<<<<< HEAD
-  REQUIRE(InformationGain::Evaluate(counts) == Approx(0.0).margin(1e-10));
-}
-
-TEST_CASE("InformationGainImperfectSimpleTest", "[HoeffdingTreeTest]")
-=======
-  BOOST_REQUIRE_SMALL(HoeffdingInformationGain::Evaluate(counts), 1e-10);
-}
-
-BOOST_AUTO_TEST_CASE(HoeffdingInformationGainImperfectSimpleTest)
->>>>>>> 6ced8d23
+  REQUIRE(HoeffdingInformationGain::Evaluate(counts) ==
+      Approx(0.0).margin(1e-10));
+}
+
+TEST_CASE("HoeffdingInformationGainImperfectSimpleTest", "[HoeffdingTreeTest]")
 {
   // Make a simple test where a split will give us perfect classification.
   arma::Mat<size_t> counts(2, 2); // 2 categories, 2 classes.
@@ -170,17 +160,11 @@
   // The impurity before the split should be 0.5 log2(0.5) + 0.5 log2(0.5) = -1.
   // The impurity after the split should be 0.
   // So the gain should be 1.
-<<<<<<< HEAD
-  REQUIRE(InformationGain::Evaluate(counts) == Approx(1.0).epsilon(1e-7));
-}
-
-TEST_CASE("InformationGainBadSplitTest", "[HoeffdingTreeTest]")
-=======
-  BOOST_REQUIRE_CLOSE(HoeffdingInformationGain::Evaluate(counts), 1.0, 1e-5);
-}
-
-BOOST_AUTO_TEST_CASE(HoeffdingInformationGainBadSplitTest)
->>>>>>> 6ced8d23
+  REQUIRE(HoeffdingInformationGain::Evaluate(counts) ==
+      Approx(1.0).epsilon(1e-7));
+}
+
+TEST_CASE("HoeffdingInformationGainBadSplitTest", "[HoeffdingTreeTest]")
 {
   // Make a simple test where a split gets us nothing.
   arma::Mat<size_t> counts(2, 2);
@@ -189,22 +173,14 @@
   counts(1, 0) = 5;
   counts(1, 1) = 5;
 
-<<<<<<< HEAD
-  REQUIRE(InformationGain::Evaluate(counts) == Approx(0.0).margin(1e-10));
-=======
-  BOOST_REQUIRE_SMALL(HoeffdingInformationGain::Evaluate(counts), 1e-10);
->>>>>>> 6ced8d23
+  REQUIRE(HoeffdingInformationGain::Evaluate(counts) == Approx(0.0).margin(1e-10));
 }
 
 /**
  * A hand-crafted more difficult test for the Gini impurity, where four
  * categories and three classes are available.
  */
-<<<<<<< HEAD
-TEST_CASE("InformationGainThreeClassTest", "[HoeffdingTreeTest]")
-=======
-BOOST_AUTO_TEST_CASE(HoeffdingInformationGainThreeClassTest)
->>>>>>> 6ced8d23
+TEST_CASE("HoeffdingInformationGainThreeClassTest", "[HoeffdingTreeTest]")
 {
   arma::Mat<size_t> counts(3, 4);
 
@@ -231,57 +207,32 @@
   // (category 2)  0.28571 * -1.5850 -
   // (category 3)  0.23810 * -0.92193
   //   = 0.64116649
-<<<<<<< HEAD
-  REQUIRE(InformationGain::Evaluate(counts) ==
+  REQUIRE(HoeffdingInformationGain::Evaluate(counts) ==
       Approx(0.64116649).epsilon(1e-7));
 }
 
-TEST_CASE("InformationGainZeroTest", "[HoeffdingTreeTest]")
-=======
-  BOOST_REQUIRE_CLOSE(HoeffdingInformationGain::Evaluate(counts), 0.64116649,
-                      1e-5);
-}
-
-BOOST_AUTO_TEST_CASE(HoeffdingInformationGainZeroTest)
->>>>>>> 6ced8d23
+TEST_CASE("HoeffdingInformationGainZeroTest", "[HoeffdingTreeTest]")
 {
   // When nothing has been seen, the information gain should be zero.
   arma::Mat<size_t> counts = arma::zeros<arma::Mat<size_t>>(10, 10);
 
-<<<<<<< HEAD
-  REQUIRE(InformationGain::Evaluate(counts) == Approx(0.0).margin(1e-10));
-=======
-  BOOST_REQUIRE_SMALL(HoeffdingInformationGain::Evaluate(counts), 1e-10);
->>>>>>> 6ced8d23
+  REQUIRE(HoeffdingInformationGain::Evaluate(counts) == Approx(0.0).margin(1e-10));
 }
 
 /**
  * Test that the range of information gains is correct for a handful of class
  * sizes.
  */
-<<<<<<< HEAD
-TEST_CASE("InformationGainRangeTest", "[HoeffdingTreeTest]")
-{
-  REQUIRE(InformationGain::Range(1) == Approx(0).epsilon(1e-7));
-  REQUIRE(InformationGain::Range(2) == Approx(1.0).epsilon(1e-7));
-  REQUIRE(InformationGain::Range(3) == Approx(1.5849625).epsilon(1e-7));
-  REQUIRE(InformationGain::Range(4) == Approx(2).epsilon(1e-7));
-  REQUIRE(InformationGain::Range(5) == Approx(2.32192809).epsilon(1e-7));
-  REQUIRE(InformationGain::Range(10) == Approx(3.32192809).epsilon(1e-7));
-  REQUIRE(InformationGain::Range(100) == Approx(6.64385619).epsilon(1e-7));
-  REQUIRE(InformationGain::Range(1000) == Approx(9.96578428).epsilon(1e-7));
-=======
-BOOST_AUTO_TEST_CASE(HoeffdingInformationGainRangeTest)
-{
-  BOOST_REQUIRE_CLOSE(HoeffdingInformationGain::Range(1), 0, 1e-5);
-  BOOST_REQUIRE_CLOSE(HoeffdingInformationGain::Range(2), 1.0, 1e-5);
-  BOOST_REQUIRE_CLOSE(HoeffdingInformationGain::Range(3), 1.5849625, 1e-5);
-  BOOST_REQUIRE_CLOSE(HoeffdingInformationGain::Range(4), 2, 1e-5);
-  BOOST_REQUIRE_CLOSE(HoeffdingInformationGain::Range(5), 2.32192809, 1e-5);
-  BOOST_REQUIRE_CLOSE(HoeffdingInformationGain::Range(10), 3.32192809, 1e-5);
-  BOOST_REQUIRE_CLOSE(HoeffdingInformationGain::Range(100), 6.64385619, 1e-5);
-  BOOST_REQUIRE_CLOSE(HoeffdingInformationGain::Range(1000), 9.96578428, 1e-5);
->>>>>>> 6ced8d23
+TEST_CASE("HoeffdingInformationGainRangeTest", "[HoeffdingTreeTest]")
+{
+  REQUIRE(HoeffdingInformationGain::Range(1) == Approx(0).epsilon(1e-7));
+  REQUIRE(HoeffdingInformationGain::Range(2) == Approx(1.0).epsilon(1e-7));
+  REQUIRE(HoeffdingInformationGain::Range(3) == Approx(1.5849625).epsilon(1e-7));
+  REQUIRE(HoeffdingInformationGain::Range(4) == Approx(2).epsilon(1e-7));
+  REQUIRE(HoeffdingInformationGain::Range(5) == Approx(2.32192809).epsilon(1e-7));
+  REQUIRE(HoeffdingInformationGain::Range(10) == Approx(3.32192809).epsilon(1e-7));
+  REQUIRE(HoeffdingInformationGain::Range(100) == Approx(6.64385619).epsilon(1e-7));
+  REQUIRE(HoeffdingInformationGain::Range(1000) == Approx(9.96578428).epsilon(1e-7));
 }
 
 /**
