# mlpack test executable.
add_executable(mlpack_test
<<<<<<< HEAD
=======
  callback_test.cpp
  mlpack_test.cpp
  mock_categorical_data.hpp
  serialization.cpp
  serialization.hpp
  serialization_test.cpp
  test_function_tools.hpp
  test_tools.hpp
  main_tests/det_test.cpp
  main_tests/test_helper.hpp
)

add_executable(mlpack_catch_test
>>>>>>> 31df3a59
  activation_functions_test.cpp
  adaboost_test.cpp
  akfn_test.cpp
  aknn_test.cpp
  ann_dist_test.cpp
  ann_layer_test.cpp
  ann_regularizer_test.cpp
  ann_test_tools.hpp
  ann_visitor_test.cpp
  armadillo_svd_test.cpp
  arma_extend_test.cpp
  async_learning_test.cpp
  augmented_rnns_tasks_test.cpp
  bayesian_linear_regression_test.cpp
  bias_svd_test.cpp
  binarize_test.cpp
  block_krylov_svd_test.cpp
  callback_test.cpp
  cf_test.cpp
  cli_binding_test.cpp
  convolutional_network_test.cpp
  convolution_test.cpp
  cosine_tree_test.cpp
  cv_test.cpp
  dbscan_test.cpp
  dcgan_test.cpp
  decision_stump_test.cpp
  decision_tree_test.cpp
  det_test.cpp
  distribution_test.cpp
  drusilla_select_test.cpp
  emst_test.cpp
  facilities_test.cpp
  fastmks_test.cpp
  feedforward_network_test.cpp
  gan_test.cpp
  gmm_test.cpp
  hmm_test.cpp
  hpt_test.cpp
  hoeffding_tree_test.cpp
  hyperplane_test.cpp
  image_load_test.cpp
  imputation_test.cpp
  init_rules_test.cpp
  io_test.cpp
  kde_test.cpp
  kernel_pca_test.cpp
  kernel_test.cpp
  kernel_traits_test.cpp
  kfn_test.cpp
  kmeans_test.cpp
  knn_test.cpp
  krann_search_test.cpp
  ksinit_test.cpp
  lars_test.cpp
  layer_names_test.cpp
  lin_alg_test.cpp
  linear_regression_test.cpp
  lmnn_test.cpp
  linear_svm_test.cpp
  load_save_test.cpp
  local_coordinate_coding_test.cpp
  logistic_regression_test.cpp
  log_test.cpp
  loss_functions_test.cpp
  lsh_test.cpp
  main.cpp
  math_test.cpp
  matrix_completion_test.cpp
  maximal_inputs_test.cpp
  metric_test.cpp
  mean_shift_test.cpp
  mock_categorical_data.hpp
  nbc_test.cpp
  nca_test.cpp
  nmf_test.cpp
  nystroem_method_test.cpp
  octree_test.cpp
  one_hot_encoding_test.cpp
  pca_test.cpp
  perceptron_test.cpp
  prefixedoutstream_test.cpp
  python_binding_test.cpp
  qdafn_test.cpp
  quic_svd_test.cpp
  q_learning_test.cpp
  radical_test.cpp
  random_forest_test.cpp
  random_test.cpp
  randomized_svd_test.cpp
  range_search_test.cpp
  rbm_network_test.cpp
  rectangle_tree_test.cpp
  recurrent_network_test.cpp
  rnn_reber_test.cpp
  regularized_svd_test.cpp
  reward_clipping_test.cpp
  rl_components_test.cpp
  scaling_test.cpp
  serialization_catch.cpp
  serialization_catch.hpp
  serialization_test.cpp
  sfinae_test.cpp
  softmax_regression_test.cpp
  sort_policy_test.cpp
  sparse_autoencoder_test.cpp
  sparse_coding_test.cpp
  spill_tree_test.cpp
  split_data_test.cpp
  string_encoding_test.cpp
  sumtree_test.cpp
  svd_batch_test.cpp
  svd_incremental_test.cpp
  svdplusplus_test.cpp
  termination_policy_test.cpp
  test_catch_tools.hpp
<<<<<<< HEAD
  test_function_tools.hpp
=======
  timer_test.cpp
>>>>>>> 31df3a59
  tree_test.cpp
  tree_traits_test.cpp
  ub_tree_test.cpp
  union_find_test.cpp
  vantage_point_tree_test.cpp
  wgan_test.cpp
  main_tests/adaboost_test.cpp
  main_tests/approx_kfn_test.cpp
  main_tests/bayesian_linear_regression_test.cpp
  main_tests/cf_test.cpp
  main_tests/dbscan_test.cpp
  main_tests/decision_stump_test.cpp
  main_tests/decision_tree_test.cpp
  main_tests/emst_test.cpp
  main_tests/fastmks_test.cpp
  main_tests/gmm_generate_test.cpp
  main_tests/gmm_probability_test.cpp
  main_tests/gmm_train_test.cpp
  main_tests/hmm_generate_test.cpp
  main_tests/hmm_loglik_test.cpp
  main_tests/hmm_test_utils.hpp
  main_tests/hmm_train_test.cpp
  main_tests/hmm_viterbi_test.cpp
  main_tests/hoeffding_tree_test.cpp
  main_tests/image_converter_test.cpp
  main_tests/kde_test.cpp
  main_tests/kernel_pca_test.cpp
  main_tests/kfn_test.cpp
  main_tests/kmeans_test.cpp
  main_tests/knn_test.cpp
  main_tests/krann_test.cpp
  main_tests/linear_regression_test.cpp
  main_tests/lmnn_test.cpp
  main_tests/linear_svm_test.cpp
  main_tests/local_coordinate_coding_test.cpp
  main_tests/logistic_regression_test.cpp
  main_tests/lsh_test.cpp
  main_tests/mean_shift_test.cpp
  main_tests/nbc_test.cpp
  main_tests/nca_test.cpp
  main_tests/nmf_test.cpp
  main_tests/pca_test.cpp
  main_tests/perceptron_test.cpp
  main_tests/preprocess_binarize_test.cpp
  main_tests/preprocess_imputer_test.cpp
  main_tests/preprocess_one_hot_encode_test.cpp
  main_tests/preprocess_scale_test.cpp
  main_tests/preprocess_split_test.cpp
  main_tests/radical_test.cpp
  main_tests/random_forest_test.cpp
  main_tests/softmax_regression_test.cpp
  main_tests/sparse_coding_test.cpp
  main_tests/range_search_test.cpp
  main_tests/test_helper.hpp
)

# Link dependencies of test executable.
target_link_libraries(mlpack_test
  mlpack
  ${ARMADILLO_LIBRARIES}
  ${BOOST_LIBRARIES}
  ${COMPILER_SUPPORT_LIBRARIES}
)

set_target_properties(mlpack_test PROPERTIES COTIRE_CXX_PREFIX_HEADER_INIT "../core.hpp")
cotire(mlpack_test)

# Copy test data into right place.
add_custom_command(TARGET mlpack_test
  POST_BUILD
  COMMAND ${CMAKE_COMMAND} -E copy_directory ${CMAKE_CURRENT_SOURCE_DIR}/data/
      ${PROJECT_BINARY_DIR}
)

add_custom_command(TARGET mlpack_test
  POST_BUILD
  COMMAND ${CMAKE_COMMAND} -E tar xjf mnist_first250_training_4s_and_9s.tar.bz2
  COMMAND ${CMAKE_COMMAND} -E tar xjf digits_train.tar.bz2
  COMMAND ${CMAKE_COMMAND} -E tar xjf digits_test.tar.bz2
  COMMAND ${CMAKE_COMMAND} -E tar xjf digits_train_label.tar.bz2
  COMMAND ${CMAKE_COMMAND} -E tar xjf digits_test_label.tar.bz2
  WORKING_DIRECTORY ${PROJECT_BINARY_DIR}
)

<<<<<<< HEAD
add_test(NAME "catch_test" COMMAND mlpack_test WORKING_DIRECTORY ${CMAKE_BINARY_DIR})
=======
# Add tests to the testing framework
# Get the list of sources from the test target
get_target_property(test_sources mlpack_test SOURCES)

# Go through the list of test sources and parse the test suite name
foreach(test_file ${test_sources})
  # Regex for parsing files with AUTO_TEST_SUITE
  file(STRINGS ${test_file} test_suite REGEX "BOOST_AUTO_TEST_SUITE\\(.*")
  if(NOT "${test_suite}" STREQUAL "")
    # Get the substring of test_suite within brackets in test_name
    string(REGEX MATCH "\\(.*\\)" test_name ${test_suite})
    # Get the substring excluding the brackets, by calculating the indices
    string(LENGTH ${test_name} end_idx)
    math(EXPR end_idx "${end_idx} - 2")
    string(SUBSTRING ${test_name} "1" ${end_idx} test)
    # Add the test to the testing tool, test is the name of the test suite
    add_test(NAME ${test} COMMAND mlpack_test -t ${test} WORKING_DIRECTORY
      ${CMAKE_BINARY_DIR})
  endif()
  # Regex for parsing files with FIXTURE_TEST_SUITE similarly
  file(STRINGS ${test_file} test_suite REGEX "BOOST_FIXTURE_TEST_SUITE\\(.*,")
  if(NOT "${test_suite}" STREQUAL "")
    # Get the substring of test_suite within brackets and comma in test_name
    string(REGEX MATCH "\\(.*," test_name ${test_suite})
    string(LENGTH ${test_name} end_idx)
    math(EXPR end_idx "${end_idx} - 2")
    string(SUBSTRING ${test_name} "1" ${end_idx} test)
    add_test(NAME ${test} COMMAND mlpack_test -t ${test} WORKING_DIRECTORY
      ${CMAKE_BINARY_DIR})
  endif()
endforeach()

add_test(NAME "catch_test" COMMAND mlpack_catch_test WORKING_DIRECTORY ${CMAKE_BINARY_DIR})

# Use RUN_SERIAL for long running parallel tests
set_tests_properties(${parallel_tests} PROPERTIES RUN_SERIAL TRUE)
>>>>>>> 31df3a59
<|MERGE_RESOLUTION|>--- conflicted
+++ resolved
@@ -1,21 +1,5 @@
 # mlpack test executable.
 add_executable(mlpack_test
-<<<<<<< HEAD
-=======
-  callback_test.cpp
-  mlpack_test.cpp
-  mock_categorical_data.hpp
-  serialization.cpp
-  serialization.hpp
-  serialization_test.cpp
-  test_function_tools.hpp
-  test_tools.hpp
-  main_tests/det_test.cpp
-  main_tests/test_helper.hpp
-)
-
-add_executable(mlpack_catch_test
->>>>>>> 31df3a59
   activation_functions_test.cpp
   adaboost_test.cpp
   akfn_test.cpp
@@ -132,11 +116,8 @@
   svdplusplus_test.cpp
   termination_policy_test.cpp
   test_catch_tools.hpp
-<<<<<<< HEAD
   test_function_tools.hpp
-=======
   timer_test.cpp
->>>>>>> 31df3a59
   tree_test.cpp
   tree_traits_test.cpp
   ub_tree_test.cpp
@@ -221,43 +202,4 @@
   WORKING_DIRECTORY ${PROJECT_BINARY_DIR}
 )
 
-<<<<<<< HEAD
-add_test(NAME "catch_test" COMMAND mlpack_test WORKING_DIRECTORY ${CMAKE_BINARY_DIR})
-=======
-# Add tests to the testing framework
-# Get the list of sources from the test target
-get_target_property(test_sources mlpack_test SOURCES)
-
-# Go through the list of test sources and parse the test suite name
-foreach(test_file ${test_sources})
-  # Regex for parsing files with AUTO_TEST_SUITE
-  file(STRINGS ${test_file} test_suite REGEX "BOOST_AUTO_TEST_SUITE\\(.*")
-  if(NOT "${test_suite}" STREQUAL "")
-    # Get the substring of test_suite within brackets in test_name
-    string(REGEX MATCH "\\(.*\\)" test_name ${test_suite})
-    # Get the substring excluding the brackets, by calculating the indices
-    string(LENGTH ${test_name} end_idx)
-    math(EXPR end_idx "${end_idx} - 2")
-    string(SUBSTRING ${test_name} "1" ${end_idx} test)
-    # Add the test to the testing tool, test is the name of the test suite
-    add_test(NAME ${test} COMMAND mlpack_test -t ${test} WORKING_DIRECTORY
-      ${CMAKE_BINARY_DIR})
-  endif()
-  # Regex for parsing files with FIXTURE_TEST_SUITE similarly
-  file(STRINGS ${test_file} test_suite REGEX "BOOST_FIXTURE_TEST_SUITE\\(.*,")
-  if(NOT "${test_suite}" STREQUAL "")
-    # Get the substring of test_suite within brackets and comma in test_name
-    string(REGEX MATCH "\\(.*," test_name ${test_suite})
-    string(LENGTH ${test_name} end_idx)
-    math(EXPR end_idx "${end_idx} - 2")
-    string(SUBSTRING ${test_name} "1" ${end_idx} test)
-    add_test(NAME ${test} COMMAND mlpack_test -t ${test} WORKING_DIRECTORY
-      ${CMAKE_BINARY_DIR})
-  endif()
-endforeach()
-
-add_test(NAME "catch_test" COMMAND mlpack_catch_test WORKING_DIRECTORY ${CMAKE_BINARY_DIR})
-
-# Use RUN_SERIAL for long running parallel tests
-set_tests_properties(${parallel_tests} PROPERTIES RUN_SERIAL TRUE)
->>>>>>> 31df3a59
+add_test(NAME "catch_test" COMMAND mlpack_test WORKING_DIRECTORY ${CMAKE_BINARY_DIR})