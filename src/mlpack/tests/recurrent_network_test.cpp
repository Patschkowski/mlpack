--- conflicted
+++ resolved
@@ -69,7 +69,6 @@
   }
 }
 
-<<<<<<< HEAD
 /**
  * Train the BRNN on a larger dataset.
  */
@@ -697,8 +696,634 @@
   ReberGrammarTestNetwork(model, false, 3, 5, 1);
 }
 
-=======
->>>>>>> c595c550
+||||||| c889cd06d
+/**
+ * Train the BRNN on a larger dataset.
+ */
+TEST_CASE("SequenceClassificationBRNNTest", "[RecurrentNetworkTest]")
+{
+  // Using same test for RNN below.
+  size_t successes = 0;
+  const size_t rho = 10;
+
+  for (size_t trial = 0; trial < 6; ++trial)
+  {
+    // Generate 12 (2 * 6) noisy sines. A single sine contains rho
+    // points/features.
+    arma::cube input;
+    arma::mat labelsTemp;
+    GenerateNoisySines(input, labelsTemp, rho, 6);
+
+    arma::cube labels = arma::zeros<arma::cube>(1, labelsTemp.n_cols, rho);
+    for (size_t i = 0; i < labelsTemp.n_cols; ++i)
+    {
+      const int value = arma::as_scalar(arma::find(
+          arma::max(labelsTemp.col(i)) == labelsTemp.col(i), 1)) + 1;
+      labels.tube(0, i).fill(value);
+    }
+
+    Add<> add(4);
+    Linear<> lookup(1, 4);
+    SigmoidLayer<> sigmoidLayer;
+    Linear<> linear(4, 4);
+    Recurrent<>* recurrent = new Recurrent<>(
+        add, lookup, linear, sigmoidLayer, rho);
+
+    BRNN<> model(rho);
+    model.Add<IdentityLayer<> >();
+    model.Add(recurrent);
+    model.Add<Linear<> >(4, 5);
+
+    StandardSGD opt(0.1, 1, 500 * input.n_cols, -100);
+    model.Train(input, labels, opt);
+    INFO("Training over");
+    arma::cube prediction;
+    model.Predict(input, prediction);
+    INFO("Prediction over");
+
+    size_t error = 0;
+    for (size_t i = 0; i < prediction.n_cols; ++i)
+    {
+      const int predictionValue = arma::as_scalar(arma::find(
+          arma::max(prediction.slice(rho - 1).col(i)) ==
+          prediction.slice(rho - 1).col(i), 1) + 1);
+
+      const int targetValue = arma::as_scalar(arma::find(
+          arma::max(labelsTemp.col(i)) == labelsTemp.col(i), 1)) + 1;
+
+      if (predictionValue == targetValue)
+      {
+        error++;
+      }
+    }
+
+    double classificationError = 1 - double(error) / prediction.n_cols;
+    INFO(classificationError);
+    if (classificationError <= 0.2)
+    {
+      ++successes;
+      break;
+    }
+  }
+
+  REQUIRE(successes >= 1);
+}
+
+/**
+ * Train the vanilla network on a larger dataset.
+ */
+TEST_CASE("SequenceClassificationTest", "[RecurrentNetworkTest]")
+{
+  // It isn't guaranteed that the recurrent network will converge in the
+  // specified number of iterations using random weights. If this works 1 of 6
+  // times, I'm fine with that. All I want to know is that the network is able
+  // to escape from local minima and to solve the task.
+  size_t successes = 0;
+  const size_t rho = 10;
+
+  for (size_t trial = 0; trial < 6; ++trial)
+  {
+    // Generate 12 (2 * 6) noisy sines. A single sine contains rho
+    // points/features.
+    arma::cube input;
+    arma::mat labelsTemp;
+    GenerateNoisySines(input, labelsTemp, rho, 6);
+
+    arma::cube labels = arma::zeros<arma::cube>(1, labelsTemp.n_cols, rho);
+    for (size_t i = 0; i < labelsTemp.n_cols; ++i)
+    {
+      const int value = arma::as_scalar(arma::find(
+          arma::max(labelsTemp.col(i)) == labelsTemp.col(i), 1)) + 1;
+      labels.tube(0, i).fill(value);
+    }
+
+    /**
+     * Construct a network with 1 input unit, 4 hidden units and 10 output
+     * units. The hidden layer is connected to itself. The network structure
+     * looks like:
+     *
+     *  Input         Hidden        Output
+     * Layer(1)      Layer(4)      Layer(10)
+     * +-----+       +-----+       +-----+
+     * |     |       |     |       |     |
+     * |     +------>|     +------>|     |
+     * |     |    ..>|     |       |     |
+     * +-----+    .  +--+--+       +-----+
+     *            .     .
+     *            .     .
+     *            .......
+     */
+    Add<> add(4);
+    Linear<> lookup(1, 4);
+    SigmoidLayer<> sigmoidLayer;
+    Linear<> linear(4, 4);
+    Recurrent<>* recurrent = new Recurrent<>(
+        add, lookup, linear, sigmoidLayer, rho);
+
+    RNN<> model(rho);
+    model.Add<IdentityLayer<> >();
+    model.Add(recurrent);
+    model.Add<Linear<> >(4, 10);
+    model.Add<LogSoftMax<> >();
+
+    StandardSGD opt(0.1, 1, 500 * input.n_cols, -100);
+    model.Train(input, labels, opt);
+
+    arma::cube prediction;
+    model.Predict(input, prediction);
+
+    size_t error = 0;
+    for (size_t i = 0; i < prediction.n_cols; ++i)
+    {
+      const int predictionValue = arma::as_scalar(arma::find(
+          arma::max(prediction.slice(rho - 1).col(i)) ==
+          prediction.slice(rho - 1).col(i), 1) + 1);
+
+      const int targetValue = arma::as_scalar(arma::find(
+          arma::max(labelsTemp.col(i)) == labelsTemp.col(i), 1)) + 1;
+
+      if (predictionValue == targetValue)
+      {
+        error++;
+      }
+    }
+
+    double classificationError = 1 - double(error) / prediction.n_cols;
+    if (classificationError <= 0.2)
+    {
+      ++successes;
+      break;
+    }
+  }
+
+  REQUIRE(successes >= 1);
+}
+
+/**
+ * Generate a random Reber grammar.
+ *
+ * For more information, see the following thesis.
+ *
+ * @code
+ * @misc{Gers2001,
+ *   author = {Felix Gers},
+ *   title = {Long Short-Term Memory in Recurrent Neural Networks},
+ *   year = {2001}
+ * }
+ * @endcode
+ *
+ * @param transitions Reber grammar transition matrix.
+ * @param reber The generated Reber grammar string.
+ */
+void GenerateReber(const arma::Mat<char>& transitions, std::string& reber)
+{
+  size_t idx = 0;
+  reber = "B";
+
+  do
+  {
+    const int grammerIdx = rand() % 2;
+    reber += arma::as_scalar(transitions.submat(idx, grammerIdx, idx,
+        grammerIdx));
+
+    idx = arma::as_scalar(transitions.submat(idx, grammerIdx + 2, idx,
+        grammerIdx + 2)) - '0';
+  } while (idx != 0);
+}
+
+/**
+ * Generate a random recursive Reber grammar.
+ *
+ * @param transitions Recursive Reber grammar transition matrix.
+ * @param averageRecursion Average recursive depth of the reber grammar.
+ * @param maxRecursion Maximum recursive depth of reber grammar.
+ * @param reber The generated embedded Reber grammar string.
+ * @param addEnd Add ending 'E' to the generated grammar.
+ */
+void GenerateRecursiveReber(const arma::Mat<char>& transitions,
+                            size_t averageRecursion,
+                            size_t maxRecursion,
+                            std::string& reber,
+                            bool addEnd = true)
+{
+  char c = (rand() % averageRecursion) == 1 ? 'P' : 'T';
+
+  if (maxRecursion == 1 || c == 'T')
+  {
+    c = 'T';
+    GenerateReber(transitions, reber);
+  }
+  else
+  {
+    GenerateRecursiveReber(transitions, averageRecursion, --maxRecursion,
+        reber, false);
+  }
+
+  reber = c + reber + c;
+
+  if (addEnd)
+  {
+    reber = "B" + reber + "E";
+  }
+}
+
+/**
+ * Convert a unit vector to a Reber symbol.
+ *
+ * @param translation The unit vector to be converted.
+ * @param symbol The converted unit vector stored as Reber symbol.
+ */
+template<typename MatType>
+void ReberReverseTranslation(const MatType& translation, char& symbol)
+{
+  arma::Col<char> symbols;
+  symbols << 'B' << 'T' << 'S' << 'X' << 'P' << 'V' << 'E' << arma::endr;
+  const int idx = arma::as_scalar(arma::find(translation == 1, 1, "first"));
+
+  symbol = symbols(idx);
+}
+
+/**
+ * Convert a Reber symbol to a unit vector.
+ *
+ * @param symbol Reber symbol to be converted.
+ * @param translation The converted symbol stored as unit vector.
+ */
+void ReberTranslation(const char symbol, arma::colvec& translation)
+{
+  arma::Col<char> symbols;
+  symbols << 'B' << 'T' << 'S' << 'X' << 'P' << 'V' << 'E' << arma::endr;
+  const int idx = arma::as_scalar(arma::find(symbols == symbol, 1, "first"));
+
+  translation = arma::zeros<arma::colvec>(7);
+  translation(idx) = 1;
+}
+
+/**
+ * Given a Reber string, return a Reber string with all reachable next symbols.
+ *
+ * @param transitions The Reber transistion matrix.
+ * @param reber The Reber string used to generate all reachable next symbols.
+ * @param nextReber All reachable next symbols.
+ */
+void GenerateNextReber(const arma::Mat<char>& transitions,
+                       const std::string& reber, std::string& nextReber)
+{
+  size_t idx = 0;
+
+  for (size_t grammer = 1; grammer < reber.length(); grammer++)
+  {
+    const int grammerIdx = arma::as_scalar(arma::find(
+        transitions.row(idx) == reber[grammer], 1, "first"));
+
+    idx = arma::as_scalar(transitions.submat(idx, grammerIdx + 2, idx,
+        grammerIdx + 2)) - '0';
+  }
+
+  nextReber = arma::as_scalar(transitions.submat(idx, 0, idx, 0));
+  nextReber += arma::as_scalar(transitions.submat(idx, 1, idx, 1));
+}
+
+/**
+ * Given a recursive Reber string, return a Reber string with all
+ * reachable next symbols.
+ *
+ * @param transitions The Reber transistion matrix.
+ * @param reber The Reber string used to generate all reachable next symbols.
+ * @param nextReber All reachable next symbols.
+ */
+void GenerateNextRecursiveReber(const arma::Mat<char>& transitions,
+                                const std::string& reber,
+                                std::string& nextReber)
+{
+  size_t state = 0;
+  size_t numPs = 0;
+
+  for (size_t cIndex = 0; cIndex < reber.length(); cIndex++)
+  {
+    char c = reber[cIndex];
+
+    if (c == 'B' && state == 0)
+    {
+      state = 1;
+    }
+    else if (c == 'P' && state == 1)
+    {
+      numPs++;
+      state = 1;
+    }
+    else if (c == 'T' && state == 1)
+    {
+      state = 2;
+    }
+    else if (c == 'B' && state == 2)
+    {
+      size_t pos = reber.find('E');
+      if (pos != std::string::npos)
+      {
+        cIndex = pos;
+        state = 4;
+      }
+      else
+      {
+        GenerateNextReber(transitions, reber.substr(cIndex), nextReber);
+        state = 3;
+      }
+    }
+    else if (c == 'T' && state == 4)
+    {
+      state = 5;
+    }
+    else if (c == 'P' && state == 5)
+    {
+      numPs--;
+      state = 5;
+    }
+  }
+
+  if (state == 0 || state == 2)
+  {
+    nextReber = "B";
+  }
+  else if (state == 1)
+  {
+    nextReber = "PT";
+  }
+  else if (state == 4)
+  {
+    nextReber = "T";
+  }
+  else if (state == 5)
+  {
+    if (numPs == 0)
+    {
+      nextReber = "E";
+    }
+    else
+    {
+      nextReber = "P";
+    }
+  }
+}
+
+/**
+ * @brief Creates the reber grammar data for tests.
+ *
+ * @param trainInput The train data
+ * @param trainLabels The train labels
+ * @param testInput The test input
+ * @param recursive whether recursive Reber
+ * @param trainReberGrammarCount The number of training set
+ * @param testReberGrammarCount The number of test set
+ * @param averageRecursion Average recursion
+ * @param maxRecursion Max recursion
+ * @return arma::Mat<char> The Reber state translation to be used.
+ */
+arma::Mat<char> GenerateReberGrammarData(
+                              arma::field<arma::mat>& trainInput,
+                              arma::field<arma::mat>& trainLabels,
+                              arma::field<arma::mat>& testInput,
+                              bool recursive = false,
+                              const size_t trainReberGrammarCount = 700,
+                              const size_t testReberGrammarCount = 250,
+                              const size_t averageRecursion = 3,
+                              const size_t maxRecursion = 5)
+{
+  // Reber state transition matrix. (The last two columns are the indices to the
+  // next path).
+  arma::Mat<char> transitions;
+  transitions << 'T' << 'P' << '1' << '2' << arma::endr
+              << 'X' << 'S' << '3' << '1' << arma::endr
+              << 'V' << 'T' << '4' << '2' << arma::endr
+              << 'X' << 'S' << '2' << '5' << arma::endr
+              << 'P' << 'V' << '3' << '5' << arma::endr
+              << 'E' << 'E' << '0' << '0' << arma::endr;
+
+
+  std::string trainReber, testReber;
+
+  arma::colvec translation;
+
+  // Generate the training data.
+  for (size_t i = 0; i < trainReberGrammarCount; ++i)
+  {
+    if (recursive)
+      GenerateRecursiveReber(transitions, 3, 5, trainReber);
+    else
+      GenerateReber(transitions, trainReber);
+
+    for (size_t j = 0; j < trainReber.length() - 1; ++j)
+    {
+      ReberTranslation(trainReber[j], translation);
+      trainInput(0, i) = arma::join_cols(trainInput(0, i), translation);
+
+      ReberTranslation(trainReber[j + 1], translation);
+      trainLabels(0, i) = arma::join_cols(trainLabels(0, i), translation);
+    }
+  }
+
+  // Generate the test data.
+  for (size_t i = 0; i < testReberGrammarCount; ++i)
+  {
+    if (recursive)
+      GenerateRecursiveReber(transitions, averageRecursion, maxRecursion,
+          testReber);
+    else
+      GenerateReber(transitions, testReber);
+
+    for (size_t j = 0; j < testReber.length() - 1; ++j)
+    {
+      ReberTranslation(testReber[j], translation);
+      testInput(0, i) = arma::join_cols(testInput(0, i), translation);
+    }
+  }
+
+  return transitions;
+}
+
+/**
+ * Train the specified network and the construct a Reber grammar dataset.
+ */
+template<typename ModelType>
+void ReberGrammarTestNetwork(ModelType& model,
+                             const bool recursive = false,
+                             const size_t averageRecursion = 3,
+                             const size_t maxRecursion = 5,
+                             const size_t iterations = 10,
+                             const size_t trials = 5)
+{
+  const size_t trainReberGrammarCount = 700;
+  const size_t testReberGrammarCount = 250;
+
+  arma::field<arma::mat> trainInput(1, trainReberGrammarCount);
+  arma::field<arma::mat> trainLabels(1, trainReberGrammarCount);
+  arma::field<arma::mat> testInput(1, testReberGrammarCount);
+
+  arma::Mat<char> transitions =
+                  GenerateReberGrammarData(trainInput,
+                                           trainLabels,
+                                           testInput,
+                                           recursive,
+                                           trainReberGrammarCount,
+                                           testReberGrammarCount,
+                                           averageRecursion,
+                                           maxRecursion);
+
+  /*
+   * Construct a network with 7 input units, layerSize hidden units and 7 output
+   * units. The hidden layer is connected to itself. The network structure looks
+   * like:
+   *
+   *  Input         Hidden        Output
+   * Layer(7)  Layer(layerSize)   Layer(7)
+   * +-----+       +-----+       +-----+
+   * |     |       |     |       |     |
+   * |     +------>|     +------>|     |
+   * |     |    ..>|     |       |     |
+   * +-----+    .  +--+--+       +-- ---+
+   *            .     .
+   *            .     .
+   *            .......
+   */
+  // It isn't guaranteed that the recurrent network will converge in the
+  // specified number of iterations using random weights. If this works 1 of 5
+  // times, I'm fine with that. All I want to know is that the network is able
+  // to escape from local minima and to solve the task.
+  size_t successes = 0;
+  size_t offset = 0;
+  const size_t inputSize = 7;
+  for (size_t trial = 0; trial < trials; ++trial)
+  {
+    // Reset model before using for next trial.
+    model.Reset();
+    MomentumSGD opt(0.06, 50, 2, -50000);
+
+    arma::cube inputTemp, labelsTemp;
+    for (size_t iteration = 0; iteration < (iterations + offset); iteration++)
+    {
+      for (size_t j = 0; j < trainReberGrammarCount; ++j)
+      {
+        // Each sequence may be a different length, so we need to extract them
+        // manually.  We will reshape them into a cube with each slice equal to
+        // a time step.
+        inputTemp = arma::cube(trainInput.at(0, j).memptr(), inputSize, 1,
+            trainInput.at(0, j).n_elem / inputSize, false, true);
+        labelsTemp = arma::cube(trainLabels.at(0, j).memptr(), inputSize, 1,
+            trainInput.at(0, j).n_elem / inputSize, false, true);
+
+        model.Rho() = inputTemp.n_elem / inputSize;
+        model.Train(inputTemp, labelsTemp, opt);
+        opt.ResetPolicy() = false;
+      }
+    }
+
+    double error = 0;
+
+    // Ask the network to predict the next Reber grammar in the given sequence.
+    for (size_t i = 0; i < testReberGrammarCount; ++i)
+    {
+      arma::cube prediction;
+      arma::cube input(testInput.at(0, i).memptr(), inputSize, 1,
+          testInput.at(0, i).n_elem / inputSize, false, true);
+
+      model.Rho() = input.n_elem / inputSize;
+      model.Predict(input, prediction);
+
+      const size_t reberGrammerSize = 7;
+      std::string inputReber = "";
+
+      size_t reberError = 0;
+
+      for (size_t j = 0; j < (prediction.n_elem / reberGrammerSize); ++j)
+      {
+        char predictedSymbol, inputSymbol;
+        std::string reberChoices;
+
+        arma::umat output = (prediction.slice(j) == (arma::ones(
+            reberGrammerSize, 1) *
+            arma::as_scalar(arma::max(prediction.slice(j)))));
+
+        ReberReverseTranslation(output, predictedSymbol);
+        ReberReverseTranslation(input.slice(j), inputSymbol);
+        inputReber += inputSymbol;
+
+        if (recursive)
+          GenerateNextRecursiveReber(transitions, inputReber, reberChoices);
+        else
+          GenerateNextReber(transitions, inputReber, reberChoices);
+
+        if (reberChoices.find(predictedSymbol) != std::string::npos)
+          reberError++;
+      }
+
+      if (reberError != (prediction.n_elem / reberGrammerSize))
+        error += 1;
+    }
+
+    error /= testReberGrammarCount;
+    if (error <= 0.3)
+    {
+      ++successes;
+      break;
+    }
+
+    offset += 3;
+  }
+
+  REQUIRE(successes >= 1);
+}
+
+/**
+ * Train the specified networks on an embedded Reber grammar dataset.
+ */
+TEST_CASE("LSTMReberGrammarTest", "[RecurrentNetworkTest]")
+{
+  RNN<MeanSquaredError<> > model(5);
+  model.Add<Linear<> >(7, 10);
+  model.Add<LSTM<> >(10, 10);
+  model.Add<Linear<> >(10, 7);
+  model.Add<SigmoidLayer<> >();
+  ReberGrammarTestNetwork(model, false);
+}
+
+/**
+ * Train the specified networks on an embedded Reber grammar dataset.
+ */
+TEST_CASE("FastLSTMReberGrammarTest", "[RecurrentNetworkTest]")
+{
+  RNN<MeanSquaredError<> > model(5);
+  model.Add<Linear<> >(7, 8);
+  model.Add<FastLSTM<> >(8, 8);
+  model.Add<Linear<> >(8, 7);
+  model.Add<SigmoidLayer<> >();
+  ReberGrammarTestNetwork(model, false);
+}
+
+/**
+ * Train the specified networks on an embedded Reber grammar dataset.
+ */
+TEST_CASE("GRURecursiveReberGrammarTest", "[RecurrentNetworkTest]")
+{
+  RNN<MeanSquaredError<> > model(5);
+  model.Add<Linear<> >(7, 16);
+  model.Add<GRU<> >(16, 16);
+  model.Add<Linear<> >(16, 7);
+  model.Add<SigmoidLayer<> >();
+  ReberGrammarTestNetwork(model, true, 3, 5, 10, 7);
+}
+
+/**
+ * Train BLSTM on an embedded Reber grammar dataset.
+ */
+TEST_CASE("BRNNReberGrammarTest", "[RecurrentNetworkTest]")
+{
+  BRNN<MeanSquaredError<>, AddMerge<>, SigmoidLayer<> > model(5);
+  model.Add<Linear<> >(7, 10);
+  model.Add<LSTM<> >(10, 10);
+  model.Add<Linear<> >(10, 7);
+  ReberGrammarTestNetwork(model, false, 3, 5, 1);
+}
+
 /*
  * This sample is a simplified version of Derek D. Monner's Distracted Sequence
  * Recall task, which involves 10 symbols:
