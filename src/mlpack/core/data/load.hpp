/**
 * @file core/data/load.hpp
 * @author Ryan Curtin
 *
 * Load an Armadillo matrix from file.  This is necessary because Armadillo does
 * not transpose matrices on input, and it allows us to give better error
 * output.
 *
 * mlpack is free software; you may redistribute it and/or modify it under the
 * terms of the 3-clause BSD license.  You should have received a copy of the
 * 3-clause BSD license along with mlpack.  If not, see
 * http://www.opensource.org/licenses/BSD-3-Clause for more information.
 */
#ifndef MLPACK_CORE_DATA_LOAD_HPP
#define MLPACK_CORE_DATA_LOAD_HPP

#include <mlpack/prereqs.hpp>
#include <mlpack/core/util/log.hpp>
#include <string>

#include "format.hpp"
#include "dataset_mapper.hpp"
#include "image_info.hpp"

namespace mlpack {
namespace data /** Functions to load and save matrices and models. */ {

/**
 * Loads a matrix from file, guessing the filetype from the extension.  This
 * will transpose the matrix at load time (unless the transpose parameter is set
 * to false).
 *
 * The supported types of files are the same as found in Armadillo:
 *
<<<<<<< HEAD
 *  - CSV (csv_ascii), denoted by .csv, or optionally .txt
 *  - TSV (raw_ascii), denoted by .tsv, .csv, or .txt
 *  - ASCII (raw_ascii), denoted by .json
 *  - Armadillo ASCII (arma_ascii), also denoted by .txt
 *  - PGM (pgm_binary), denoted by .pgm
 *  - PPM (ppm_binary), denoted by .ppm
 *  - Raw binary (raw_binary), denoted by .bin
 *  - Armadillo binary (arma_binary), denoted by .bin
 *  - HDF5, denoted by .hdf, .hdf5, .h5, or .he5
 *
 * If the file extension is not one of those types, an error will be given.
 * This is preferable to Armadillo's default behavior of loading an unknown
 * filetype as raw_binary, which can have very confusing effects.
=======
 *  - CSV (arma::csv_ascii), denoted by .csv, or optionally .txt
 *  - TSV (arma::raw_ascii), denoted by .tsv, .csv, or .txt
 *  - ASCII (arma::raw_ascii), denoted by .txt
 *  - Armadillo ASCII (arma::arma_ascii), also denoted by .txt
 *  - PGM (arma::pgm_binary), denoted by .pgm
 *  - PPM (arma::ppm_binary), denoted by .ppm
 *  - Raw binary (arma::raw_binary), denoted by .bin
 *  - Armadillo binary (arma::arma_binary), denoted by .bin
 *  - HDF5 (arma::hdf5_binary), denoted by .hdf, .hdf5, .h5, or .he5
 *
 * By default, this function will try to automatically determine the type of
 * file to load based on its extension and by inspecting the file.  If you know
 * the file type and want to specify it manually, override the default
 * `inputLoadType` parameter with the correct type above (e.g.
 * `arma::csv_ascii`.)
>>>>>>> e11c3e32
 *
 * If the parameter 'fatal' is set to true, a std::runtime_error exception will
 * be thrown if the matrix does not load successfully.  The parameter
 * 'transpose' controls whether or not the matrix is transposed after loading.
 * In most cases, because data is generally stored in a row-major format and
 * mlpack requires column-major matrices, this should be left at its default
 * value of 'true'.
 *
 * @param filename Name of file to load.
 * @param matrix Matrix to load contents of file into.
 * @param fatal If an error should be reported as fatal (default false).
 * @param transpose If true, transpose the matrix after loading (default true).
 * @param inputLoadType Used to determine the type of file to load (default arma::auto_detect).
 * @return Boolean value indicating success or failure of load.
 */
template<typename eT>
bool Load(const std::string& filename,
          arma::Mat<eT>& matrix,
          const bool fatal = false,
          const bool transpose = true,
          const arma::file_type inputLoadType = arma::auto_detect);

/**
 * Loads a sparse matrix from file, using arma::coord_ascii format.  This
 * will transpose the matrix at load time (unless the transpose parameter is set
 * to false).  If the filetype cannot be determined, an error will be given.
 *
 * The supported types of files are the same as found in Armadillo:
 *
 *  - TSV (coord_ascii), denoted by .tsv or .txt
 *  - TXT (coord_ascii), denoted by .txt
 *  - Raw binary (raw_binary), denoted by .bin
 *  - Armadillo binary (arma_binary), denoted by .bin
 *
 * If the file extension is not one of those types, an error will be given.
 * This is preferable to Armadillo's default behavior of loading an unknown
 * filetype as raw_binary, which can have very confusing effects.
 *
 * If the parameter 'fatal' is set to true, a std::runtime_error exception will
 * be thrown if the matrix does not load successfully.  The parameter
 * 'transpose' controls whether or not the matrix is transposed after loading.
 * In most cases, because data is generally stored in a row-major format and
 * mlpack requires column-major matrices, this should be left at its default
 * value of 'true'.
 *
 * @param filename Name of file to load.
 * @param matrix Sparse matrix to load contents of file into.
 * @param fatal If an error should be reported as fatal (default false).
 * @param transpose If true, transpose the matrix after loading (default true).
 * @return Boolean value indicating success or failure of load.
 */
template<typename eT>
bool Load(const std::string& filename,
          arma::SpMat<eT>& matrix,
          const bool fatal = false,
          const bool transpose = true);

/**
 * Don't document these with doxygen; these declarations aren't helpful to
 * users.
 *
 * @cond
 */

extern template bool Load<int>(const std::string&,
                               arma::Mat<int>&,
                               const bool,
                               const bool,
                               const arma::file_type);

// size_t and uword should be one of these three typedefs.
extern template bool Load<unsigned int>(const std::string&,
                                        arma::Mat<unsigned int>&,
                                        const bool,
                                        const bool,
                                        const arma::file_type);

extern template bool Load<unsigned long>(const std::string&,
                                         arma::Mat<unsigned long>&,
                                         const bool,
                                         const bool,
                                         const arma::file_type);

extern template bool Load<unsigned long long>(const std::string&,
                                              arma::Mat<unsigned long long>&,
                                              const bool,
                                              const bool,
                                              const arma::file_type);

extern template bool Load<float>(const std::string&,
                                 arma::Mat<float>&,
                                 const bool,
                                 const bool,
                                 const arma::file_type);

extern template bool Load<double>(const std::string&,
                                  arma::Mat<double>&,
                                  const bool,
                                  const bool,
                                  const arma::file_type);

extern template bool Load<int>(const std::string&,
                               arma::Mat<int>&,
                               const bool,
                               const bool,
                               const arma::file_type);

extern template bool Load<unsigned int>(const std::string&,
                                        arma::SpMat<unsigned int>&,
                                        const bool,
                                        const bool);

extern template bool Load<unsigned long>(const std::string&,
                                         arma::SpMat<unsigned long>&,
                                         const bool,
                                         const bool);

extern template bool Load<unsigned long long>(const std::string&,
                                              arma::SpMat<unsigned long long>&,
                                              const bool,
                                              const bool);

extern template bool Load<float>(const std::string&,
                                 arma::SpMat<float>&,
                                 const bool,
                                 const bool);

extern template bool Load<double>(const std::string&,
                                  arma::SpMat<double>&,
                                  const bool,
                                  const bool);

/**
 * @endcond
 */

/**
 * Load a column vector from a file, guessing the filetype from the extension.
 *
 * The supported types of files are the same as found in Armadillo:
 *
 *  - CSV (csv_ascii), denoted by .csv, or optionally .txt
 *  - TSV (raw_ascii), denoted by .tsv, .csv, or .txt
 *  - ASCII (raw_ascii), denoted by .txt
 *  - Armadillo ASCII (arma_ascii), also denoted by .txt
 *  - PGM (pgm_binary), denoted by .pgm
 *  - PPM (ppm_binary), denoted by .ppm
 *  - Raw binary (raw_binary), denoted by .bin
 *  - Armadillo binary (arma_binary), denoted by .bin
 *  - HDF5, denoted by .hdf, .hdf5, .h5, or .he5
 *
 * If the file extension is not one of those types, an error will be given.
 * This is preferable to Armadillo's default behavior of loading an unknown
 * filetype as raw_binary, which can have very confusing effects.
 *
 * If the parameter 'fatal' is set to true, a std::runtime_error exception will
 * be thrown if the matrix does not load successfully.
 *
 * @param filename Name of file to load.
 * @param vec Column vector to load contents of file into.
 * @param fatal If an error should be reported as fatal (default false).
 * @return Boolean value indicating success or failure of load.
 */
template<typename eT>
bool Load(const std::string& filename,
          arma::Col<eT>& vec,
          const bool fatal = false);

/**
 * Load a row vector from a file, guessing the filetype from the extension.
 *
 * The supported types of files are the same as found in Armadillo:
 *
 *  - CSV (csv_ascii), denoted by .csv, or optionally .txt
 *  - TSV (raw_ascii), denoted by .tsv, .csv, or .txt
 *  - ASCII (raw_ascii), denoted by .txt
 *  - Armadillo ASCII (arma_ascii), also denoted by .txt
 *  - PGM (pgm_binary), denoted by .pgm
 *  - PPM (ppm_binary), denoted by .ppm
 *  - Raw binary (raw_binary), denoted by .bin
 *  - Armadillo binary (arma_binary), denoted by .bin
 *  - HDF5, denoted by .hdf, .hdf5, .h5, or .he5
 *
 * If the file extension is not one of those types, an error will be given.
 * This is preferable to Armadillo's default behavior of loading an unknown
 * filetype as raw_binary, which can have very confusing effects.
 *
 * If the parameter 'fatal' is set to true, a std::runtime_error exception will
 * be thrown if the matrix does not load successfully.
 *
 * @param filename Name of file to load.
 * @param rowvec Row vector to load contents of file into.
 * @param fatal If an error should be reported as fatal (default false).
 * @return Boolean value indicating success or failure of load.
 */
template<typename eT>
bool Load(const std::string& filename,
          arma::Row<eT>& rowvec,
          const bool fatal = false);

/**
 * Loads a matrix from a file, guessing the filetype from the extension and
 * mapping categorical features with a DatasetMapper object.  This will
 * transpose the matrix (unless the transpose parameter is set to false).
 * This particular overload of Load() can only load text-based formats, such as
 * those given below:
 *
 * - CSV (csv_ascii), denoted by .csv, or optionally .txt
 * - TSV (raw_ascii), denoted by .tsv, .csv, or .txt
 * - ASCII (raw_ascii), denoted by .txt
 *
 * If the file extension is not one of those types, an error will be given.
 * This is preferable to Armadillo's default behavior of loading an unknown
 * filetype as raw_binary, which can have very confusing effects.
 *
 * If the parameter 'fatal' is set to true, a std::runtime_error exception will
 * be thrown if the matrix does not load successfully.  The parameter
 * 'transpose' controls whether or not the matrix is transposed after loading.
 * In most cases, because data is generally stored in a row-major format and
 * mlpack requires column-major matrices, this should be left at its default
 * value of 'true'.
 *
 * The DatasetMapper object passed to this function will be re-created, so any
 * mappings from previous loads will be lost.
 *
 * @param filename Name of file to load.
 * @param matrix Matrix to load contents of file into.
 * @param info DatasetMapper object to populate with mappings and data types.
 * @param fatal If an error should be reported as fatal (default false).
 * @param transpose If true, transpose the matrix after loading.
 * @return Boolean value indicating success or failure of load.
 */
template<typename eT, typename PolicyType>
bool Load(const std::string& filename,
          arma::Mat<eT>& matrix,
          DatasetMapper<PolicyType>& info,
          const bool fatal = false,
          const bool transpose = true);

/**
 * Don't document these with doxygen; they aren't helpful for users to know
 * about.
 *
 * @cond
 */

extern template bool Load<int, IncrementPolicy>(
    const std::string&,
    arma::Mat<int>&,
    DatasetMapper<IncrementPolicy>&,
    const bool,
    const bool);

extern template bool Load<arma::u32, IncrementPolicy>(
    const std::string&,
    arma::Mat<arma::u32>&,
    DatasetMapper<IncrementPolicy>&,
    const bool,
    const bool);

extern template bool Load<arma::u64, IncrementPolicy>(
    const std::string&,
    arma::Mat<arma::u64>&,
    DatasetMapper<IncrementPolicy>&,
    const bool,
    const bool);

extern template bool Load<float, IncrementPolicy>(
    const std::string&,
    arma::Mat<float>&,
    DatasetMapper<IncrementPolicy>&,
    const bool,
    const bool);

extern template bool Load<double, IncrementPolicy>(
    const std::string&,
    arma::Mat<double>&,
    DatasetMapper<IncrementPolicy>&,
    const bool,
    const bool);

/**
 * @endcond
 */

/**
 * Load a model from a file, guessing the filetype from the extension, or,
 * optionally, loading the specified format.  If automatic extension detection
 * is used and the filetype cannot be determined, an error will be given.
 *
 * The supported types of files are the same as what is supported by the
 * cereal library:
 *
 *  - json, denoted by .json
 *  - xml, denoted by .xml
 *  - binary, denoted by .bin
 *
 * The format parameter can take any of the values in the 'format' enum:
 * 'format::autodetect', 'format::json', 'format::xml', and 'format::binary'.
 * The autodetect functionality operates on the file extension (so, "file.txt"
 * would be autodetected as text).
 *
 * The name parameter should be specified to indicate the name of the structure
 * to be loaded.  This should be the same as the name that was used to save the
 * structure (otherwise, the loading procedure will fail).
 *
 * If the parameter 'fatal' is set to true, then an exception will be thrown in
 * the event of load failure.  Otherwise, the method will return false and the
 * relevant error information will be printed to Log::Warn.
 */
template<typename T>
bool Load(const std::string& filename,
          const std::string& name,
          T& t,
          const bool fatal = false,
          format f = format::autodetect);

/**
 * Image load/save interfaces.
 */

/**
 * Load the image file into the given matrix.
 *
 * @param filename Name of the image file.
 * @param matrix Matrix to load the image into.
 * @param info An object of ImageInfo class.
 * @param fatal If an error should be reported as fatal (default false).
 * @return Boolean value indicating success or failure of load.
 */
template<typename eT>
bool Load(const std::string& filename,
          arma::Mat<eT>& matrix,
          ImageInfo& info,
          const bool fatal = false);

/**
 * Load the image file into the given matrix.
 *
 * @param files A vector consisting of filenames.
 * @param matrix Matrix to save the image from.
 * @param info An object of ImageInfo class.
 * @param fatal If an error should be reported as fatal (default false).
 * @return Boolean value indicating success or failure of load.
 */
template<typename eT>
bool Load(const std::vector<std::string>& files,
          arma::Mat<eT>& matrix,
          ImageInfo& info,
          const bool fatal = false);

// Implementation found in load_image.cpp.
bool LoadImage(const std::string& filename,
               arma::Mat<unsigned char>& matrix,
               ImageInfo& info,
               const bool fatal = false);

} // namespace data
} // namespace mlpack

// Include implementation of model-loading Load() overload.
#include "load_model_impl.hpp"
// Include implementation of Load() for vectors.
#include "load_vec_impl.hpp"
// Include implementation of Load() for images.
#include "load_image_impl.hpp"

#endif<|MERGE_RESOLUTION|>--- conflicted
+++ resolved
@@ -32,24 +32,9 @@
  *
  * The supported types of files are the same as found in Armadillo:
  *
-<<<<<<< HEAD
- *  - CSV (csv_ascii), denoted by .csv, or optionally .txt
- *  - TSV (raw_ascii), denoted by .tsv, .csv, or .txt
- *  - ASCII (raw_ascii), denoted by .json
- *  - Armadillo ASCII (arma_ascii), also denoted by .txt
- *  - PGM (pgm_binary), denoted by .pgm
- *  - PPM (ppm_binary), denoted by .ppm
- *  - Raw binary (raw_binary), denoted by .bin
- *  - Armadillo binary (arma_binary), denoted by .bin
- *  - HDF5, denoted by .hdf, .hdf5, .h5, or .he5
- *
- * If the file extension is not one of those types, an error will be given.
- * This is preferable to Armadillo's default behavior of loading an unknown
- * filetype as raw_binary, which can have very confusing effects.
-=======
  *  - CSV (arma::csv_ascii), denoted by .csv, or optionally .txt
  *  - TSV (arma::raw_ascii), denoted by .tsv, .csv, or .txt
- *  - ASCII (arma::raw_ascii), denoted by .txt
+ *  - ASCII (arma::raw_ascii), denoted by .json
  *  - Armadillo ASCII (arma::arma_ascii), also denoted by .txt
  *  - PGM (arma::pgm_binary), denoted by .pgm
  *  - PPM (arma::ppm_binary), denoted by .ppm
@@ -62,7 +47,6 @@
  * the file type and want to specify it manually, override the default
  * `inputLoadType` parameter with the correct type above (e.g.
  * `arma::csv_ascii`.)
->>>>>>> e11c3e32
  *
  * If the parameter 'fatal' is set to true, a std::runtime_error exception will
  * be thrown if the matrix does not load successfully.  The parameter
