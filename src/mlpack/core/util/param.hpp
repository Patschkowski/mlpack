/**
 * @file core/util/param.hpp
 * @author Matthew Amidon
 * @author Ryan Curtin
 *
 * Definition of PARAM_*_IN() and PARAM_*_OUT() macros, as well as the
 * Documentation related macro, which are used to define input and output
 * parameters of command-line programs and bindings to other languages.
 *
 * mlpack is free software; you may redistribute it and/or modify it under the
 * terms of the 3-clause BSD license.  You should have received a copy of the
 * 3-clause BSD license along with mlpack.  If not, see
 * http://www.opensource.org/licenses/BSD-3-Clause for more information.
 */
#ifndef MLPACK_CORE_UTIL_PARAM_HPP
#define MLPACK_CORE_UTIL_PARAM_HPP

// Required forward declarations.
namespace mlpack {
namespace data {

class IncrementPolicy;

template<typename PolicyType, typename InputType>
class DatasetMapper;

using DatasetInfo = DatasetMapper<IncrementPolicy, std::string>;

} // namespace data
} // namespace mlpack

/**
 * @cond
 * Don't document internal macros.
 */

// These are ugly, but necessary utility functions we must use to generate a
// unique identifier inside of the PARAM() module.
#define JOIN(x, y) JOIN_AGAIN(x, y)
#define JOIN_AGAIN(x, y) x ## y

/** @endcond */

/**
 * Specify the program name of a binding.  Only one instance of this macro
 * should be present in your program!  Therefore, use it in the main.cpp
 * (or corresponding binding) in your program.
 *
 * @see mlpack::IO, PARAM_FLAG(), PARAM_INT_IN(), PARAM_DOUBLE_IN(),
 * PARAM_STRING_IN(), PARAM_VECTOR_IN(), PARAM_INT_OUT(), PARAM_DOUBLE_OUT(),
 * PARAM_VECTOR_OUT(), PARAM_INT_IN_REQ(), PARAM_DOUBLE_IN_REQ(),
 * PARAM_STRING_IN_REQ(), PARAM_VECTOR_IN_REQ(), PARAM_INT_OUT_REQ(),
 * PARAM_DOUBLE_OUT_REQ(), PARAM_VECTOR_OUT_REQ(), PARAM_STRING_OUT_REQ().
 *
 * @param NAME Short string representing the name of the program.
 */
#define BINDING_NAME(NAME) static \
    mlpack::util::ProgramName \
    io_programname_dummy_object = mlpack::util::ProgramName(NAME);

/**
 * Specify the short description of a binding.  Only one instance of this macro
 * should be present in your program!  Therefore, use it in the main.cpp
 * (or corresponding binding) in your program.
 *
 * @see mlpack::IO, PARAM_FLAG(), PARAM_INT_IN(), PARAM_DOUBLE_IN(),
 * PARAM_STRING_IN(), PARAM_VECTOR_IN(), PARAM_INT_OUT(), PARAM_DOUBLE_OUT(),
 * PARAM_VECTOR_OUT(), PARAM_INT_IN_REQ(), PARAM_DOUBLE_IN_REQ(),
 * PARAM_STRING_IN_REQ(), PARAM_VECTOR_IN_REQ(), PARAM_INT_OUT_REQ(),
 * PARAM_DOUBLE_OUT_REQ(), PARAM_VECTOR_OUT_REQ(), PARAM_STRING_OUT_REQ().
 *
 * @param SHORT_DESC Short two-sentence description of the program; it should
 *     describe what the program implements and does, and a quick overview of
 *     how it can be used and what it should be used for.
<<<<<<< HEAD
 * @param DESC Long string describing what the program does and possibly a
 *     simple usage example.  Newlines should not be used here; this is taken
 *     care of by IO (however, you can explicitly specify newlines to denote
 *     new paragraphs).  You can also use printing macros like
 *     PRINT_PARAM_STRING(), PRINT_DATASET(), and others.
 * @param EXAMPLE A simple usage example.  You can also use printing macros like
 *     PRINT_PARAM_STRING(), PRINT_CALL(), and others.
 * @param ... A set of SEE_ALSO() macros that are used for generating
 *     documentation.  See the SEE_ALSO() macro.  This is a varargs argument, so
 *     you can add as many SEE_ALSO()s as you like.
 */
#define PROGRAM_INFO(NAME, SHORT_DESC, DESC, EXAMPLE, ...) \
    static mlpack::util::ProgramDoc \
    io_programdoc_dummy_object = mlpack::util::ProgramDoc(NAME, SHORT_DESC, \
    []() { return std::string(DESC) + std::string(EXAMPLE); }, []() \
    { return ""; }, { __VA_ARGS__ })
=======
 */
#define BINDING_SHORT_DESC(SHORT_DESC) static \
    mlpack::util::ShortDescription \
    io_programshort_desc_dummy_object = mlpack::util::ShortDescription( \
    SHORT_DESC);

/**
 * Specify the long description of a binding.  Only one instance of this macro
 * present in your program!  Therefore, use it in the main.cpp
 * (or corresponding binding) in your program.
 *
 * @see mlpack::IO, PARAM_FLAG(), PARAM_INT_IN(), PARAM_DOUBLE_IN(),
 * PARAM_STRING_IN(), PARAM_VECTOR_IN(), PARAM_INT_OUT(), PARAM_DOUBLE_OUT(),
 * PARAM_VECTOR_OUT(), PARAM_INT_IN_REQ(), PARAM_DOUBLE_IN_REQ(),
 * PARAM_STRING_IN_REQ(), PARAM_VECTOR_IN_REQ(), PARAM_INT_OUT_REQ(),
 * PARAM_DOUBLE_OUT_REQ(), PARAM_VECTOR_OUT_REQ(), PARAM_STRING_OUT_REQ().
 *
 * @param LONG_DESC Long string describing what the program does. Newlines
 *     should not be used here; this is taken care of by IO (however, you
 *     can explicitly specify newlines to denote new paragraphs).  You can
 *     also use printing macros like PRINT_PARAM_STRING(), PRINT_DATASET(),
 *     and others.
 */
#define BINDING_LONG_DESC(LONG_DESC) static \
    mlpack::util::LongDescription \
    io_programlong_desc_dummy_object = mlpack::util::LongDescription( \
    []() { return std::string(LONG_DESC); });

/**
 * Specify the example of a binding.  Mutiple instance of this macro can be
 * present in your program!  Therefore, use it in the main.cpp
 * (or corresponding binding) in your program.
 *
 * @see mlpack::IO, PARAM_FLAG(), PARAM_INT_IN(), PARAM_DOUBLE_IN(),
 * PARAM_STRING_IN(), PARAM_VECTOR_IN(), PARAM_INT_OUT(), PARAM_DOUBLE_OUT(),
 * PARAM_VECTOR_OUT(), PARAM_INT_IN_REQ(), PARAM_DOUBLE_IN_REQ(),
 * PARAM_STRING_IN_REQ(), PARAM_VECTOR_IN_REQ(), PARAM_INT_OUT_REQ(),
 * PARAM_DOUBLE_OUT_REQ(), PARAM_VECTOR_OUT_REQ(), PARAM_STRING_OUT_REQ().
 *
 * @param EXAMPLE Long string describing a simple usage example.. Newlines
 *     should not be used here; this is taken care of by IO (however, you
 *     can explicitly specify newlines to denote new paragraphs).  You can
 *     also use printing macros like PRINT_CALL(), PRINT_DATASET(),
 *     and others.
 */
#ifdef __COUNTER__
  #define BINDING_EXAMPLE(EXAMPLE) static \
      mlpack::util::Example \
      JOIN(io_programexample_dummy_object_, __COUNTER__) = \
      mlpack::util::Example( \
      []() { return(std::string(EXAMPLE)); });
#else
  #define BINDING_EXAMPLE(EXAMPLE) static \
      mlpack::util::Example \
      JOIN(JOIN(io_programexample_dummy_object_, __LINE__), opt) = \
      mlpack::util::Example( \
      []() { return(std::string(EXAMPLE)); });
#endif

/**
 * Specify the see-also of a binding.  Mutiple instance of this macro can be
 * present in your program!  Therefore, use it in the main.cpp
 * (or corresponding binding) in your program.
 *
 * @see mlpack::IO, PARAM_FLAG(), PARAM_INT_IN(), PARAM_DOUBLE_IN(),
 * PARAM_STRING_IN(), PARAM_VECTOR_IN(), PARAM_INT_OUT(), PARAM_DOUBLE_OUT(),
 * PARAM_VECTOR_OUT(), PARAM_INT_IN_REQ(), PARAM_DOUBLE_IN_REQ(),
 * PARAM_STRING_IN_REQ(), PARAM_VECTOR_IN_REQ(), PARAM_INT_OUT_REQ(),
 * PARAM_DOUBLE_OUT_REQ(), PARAM_VECTOR_OUT_REQ(), PARAM_STRING_OUT_REQ().
 *
 * Provide a link for a binding's "see also" documentation section, which is
 * primarily (but not necessarily exclusively) used by the Markdown bindings
 * This link can be specified by calling SEE_ALSO("description", "link"), where
 * "description" is the description of the link and "link" may be one of the
 * following:
 *
 * - A direct URL, starting with http:// or https://.
 * - A page anchor for documentation, referencing another binding by its CMake
 *      binding name, i.e. "#knn".
 * - A link to a Doxygen page, using the mangled Doxygen name after a
 *      '\@doxygen/', i.e., "@doxygen/mlpack1_1_adaboost1_1_AdaBoost".
 */
#ifdef __COUNTER__
  #define BINDING_SEE_ALSO(DESCRIPTION, LINK) static \
      mlpack::util::SeeAlso \
      JOIN(io_programsee_also_dummy_object_, __COUNTER__) = \
      mlpack::util::SeeAlso(DESCRIPTION, LINK);
#else
  #define BINDING_SEE_ALSO(DESCRIPTION, LINK) static \
      mlpack::util::SeeAlso \
      JOIN(JOIN(io_programsee_also_dummy_object_, __LINE__), opt) = \
      mlpack::util::SeeAlso(DESCRIPTION, LINK);
#endif
>>>>>>> e5d138a3

/**
 * Define a flag parameter.
 *
 * @param ID Name of the parameter.
 * @param DESC Quick description of the parameter (1-2 sentences).  Don't use
 *      printing macros like PRINT_PARAM_STRING() or PRINT_DATASET() or others
 *      here---it will cause problems.
 * @param ALIAS An alias for the parameter (one letter).
 *
 * @see mlpack::IO, BINDING_NAME(), BINDING_SHORT_DESC(), BINDING_LONG_DESC(),
 * BINDING_EXAMPLE() and BINDING_SEE_ALSO().
 *
 * @bug
 * The __COUNTER__ variable is used in most cases to guarantee a unique global
 * identifier for options declared using the PARAM_*() macros. However, not all
 * compilers have this support--most notably, gcc < 4.3. In that case, the
 * __LINE__ macro is used as an attempt to get a unique global identifier, but
 * collisions are still possible, and they produce bizarre error messages.  See
 * https://github.com/mlpack/mlpack/issues/100 for more information.
 */
#define PARAM_FLAG(ID, DESC, ALIAS) \
    PARAM_IN(bool, ID, DESC, ALIAS, false, false);

/**
 * Define an integer input parameter.
 *
 * The parameter can then be specified on the command line with
 * --ID=value.
 *
 * @param ID Name of the parameter.
 * @param DESC Quick description of the parameter (1-2 sentences).  Don't use
 *      printing macros like PRINT_PARAM_STRING() or PRINT_DATASET() or others
 *      here---it will cause problems.
 * @param ALIAS An alias for the parameter (one letter).
 * @param DEF Default value of the parameter.
 *
 * @see mlpack::IO, BINDING_NAME(), BINDING_SHORT_DESC(), BINDING_LONG_DESC(),
 * BINDING_EXAMPLE() and BINDING_SEE_ALSO().
 *
 * @bug
// Use a forward declaration of the class.
 * The __COUNTER__ variable is used in most cases to guarantee a unique global
 * identifier for options declared using the PARAM_*() macros. However, not all
 * compilers have this support--most notably, gcc < 4.3. In that case, the
 * __LINE__ macro is used as an attempt to get a unique global identifier, but
 * collisions are still possible, and they produce bizarre error messages.  See
 * https://github.com/mlpack/mlpack/issues/100 for more information.
 */
#define PARAM_INT_IN(ID, DESC, ALIAS, DEF) \
    PARAM_IN(int, ID, DESC, ALIAS, DEF, false)

/**
 * Define an integer output parameter.  This parameter will be printed on stdout
 * at the end of the program; for instance, if the parameter name is "number"
 * and the value is 5, the output on stdout would be of the following form:
 *
 * @code
 * number: 5
 * @endcode
 *
 * If the parameter is not set by the end of the program, a fatal runtime error
 * will be issued.
 *
 * @param ID Name of the parameter.
 * @param DESC Quick description of the parameter (1-2 sentences).  Don't use
 *      printing macros like PRINT_PARAM_STRING() or PRINT_DATASET() or others
 *      here---it will cause problems.
 *
 * @see mlpack::IO, BINDING_NAME(), BINDING_SHORT_DESC(), BINDING_LONG_DESC(),
 * BINDING_EXAMPLE() and BINDING_SEE_ALSO().
 *
 * @bug
 * The __COUNTER__ variable is used in most cases to guarantee a unique global
 * identifier for options declared using the PARAM_*() macros. However, not all
 * compilers have this support--most notably, gcc < 4.3. In that case, the
 * __LINE__ macro is used as an attempt to get a unique global identifier, but
 * collisions are still possible, and they produce bizarre error messages.  See
 * https://github.com/mlpack/mlpack/issues/100 for more information.
 */
#define PARAM_INT_OUT(ID, DESC) \
    PARAM_OUT(int, ID, DESC, "", 0, false)

/**
 * Define a double input parameter.
 *
 * The parameter can then be specified on the command line with
 * --ID=value.
 *
 * @param ID Name of the parameter.
 * @param DESC Quick description of the parameter (1-2 sentences).  Don't use
 *      printing macros like PRINT_PARAM_STRING() or PRINT_DATASET() or others
 *      here---it will cause problems.
 * @param ALIAS An alias for the parameter (one letter).
 * @param DEF Default value of the parameter.
 *
 * @see mlpack::IO, BINDING_NAME(), BINDING_SHORT_DESC(), BINDING_LONG_DESC(),
 * BINDING_EXAMPLE() and BINDING_SEE_ALSO().
 *
 * @bug
 * The __COUNTER__ variable is used in most cases to guarantee a unique global
 * identifier for options declared using the PARAM_*() macros. However, not all
 * compilers have this support--most notably, gcc < 4.3. In that case, the
 * __LINE__ macro is used as an attempt to get a unique global identifier, but
 * collisions are still possible, and they produce bizarre error messages.  See
 * https://github.com/mlpack/mlpack/issues/100 for more information.
 */
#define PARAM_DOUBLE_IN(ID, DESC, ALIAS, DEF) \
    PARAM_IN(double, ID, DESC, ALIAS, DEF, false)

/**
 * Define a double output parameter.  This parameter will be printed on stdout
 * at the end of the program; for instance, if the parameter name is "number"
 * and the value is 5.012, the output on stdout would be of the following form:
 *
 * @code
 * number: 5.012
 * @endcode
 *
 * If the parameter is not set by the end of the program, a fatal runtime error
 * will be issued.
 *
 * @param ID Name of the parameter.
 * @param DESC Quick description of the parameter (1-2 sentences).  Don't use
 *      printing macros like PRINT_PARAM_STRING() or PRINT_DATASET() or others
 *      here---it will cause problems.
 *
 * @see mlpack::IO, BINDING_NAME(), BINDING_SHORT_DESC(), BINDING_LONG_DESC(),
 * BINDING_EXAMPLE() and BINDING_SEE_ALSO().
 *
 * @bug
 * The __COUNTER__ variable is used in most cases to guarantee a unique global
 * identifier for options declared using the PARAM_*() macros. However, not all
 * compilers have this support--most notably, gcc < 4.3. In that case, the
 * __LINE__ macro is used as an attempt to get a unique global identifier, but
 * collisions are still possible, and they produce bizarre error messages.  See
 * https://github.com/mlpack/mlpack/issues/100 for more information.
 */
#define PARAM_DOUBLE_OUT(ID, DESC) \
    PARAM_OUT(double, ID, DESC, "", 0.0, false)

/**
 * Define a string input parameter.
 *
 * The parameter can then be specified on the command line with
 * --ID=value. If ALIAS is equal to DEF_MOD (which is set using the
 * BINDING_LONG_DESC() macro), the parameter can be specified with just
 * --ID=value.
 *
 * @param ID Name of the parameter.
 * @param DESC Quick description of the parameter (1-2 sentences).  Don't use
 *      printing macros like PRINT_PARAM_STRING() or PRINT_DATASET() or others
 *      here---it will cause problems.
 * @param ALIAS An alias for the parameter (one letter).
 * @param DEF Default value of the parameter.
 *
 * @see mlpack::IO, BINDING_NAME(), BINDING_SHORT_DESC(), BINDING_LONG_DESC(),
 * BINDING_EXAMPLE() and BINDING_SEE_ALSO().
 *
 * @bug
 * The __COUNTER__ variable is used in most cases to guarantee a unique global
 * identifier for options declared using the PARAM_*() macros. However, not all
 * compilers have this support--most notably, gcc < 4.3. In that case, the
 * __LINE__ macro is used as an attempt to get a unique global identifier, but
 * collisions are still possible, and they produce bizarre error messages.  See
 * https://github.com/mlpack/mlpack/issues/100 for more information.
 */
#define PARAM_STRING_IN(ID, DESC, ALIAS, DEF) \
    PARAM_IN(std::string, ID, DESC, ALIAS, DEF, false)

/**
 * Define a string output parameter.
 *
 * The string will be printed to stdout at the end of the program.  For
 * instance, if there was a string output parameter called "something" with
 * value "hello", at the end of the program the output would be of the following
 * form:
 *
 * @code
 * something: "hello"
 * @endcode
 *
 * @param ID Name of the parameter.
 * @param DESC Quick description of the parameter (1-2 sentences).  Don't use
 *      printing macros like PRINT_PARAM_STRING() or PRINT_DATASET() or others
 *      here---it will cause problems.
 * @param ALIAS An alias for the parameter (one letter).
 *
 * @see mlpack::IO, BINDING_NAME(), BINDING_SHORT_DESC(), BINDING_LONG_DESC(),
 * BINDING_EXAMPLE() and BINDING_SEE_ALSO().
 *
 * @bug
 * The __COUNTER__ variable is used in most cases to guarantee a unique global
 * identifier for options declared using the PARAM_*() macros. However, not all
 * compilers have this support--most notably, gcc < 4.3. In that case, the
 * __LINE__ macro is used as an attempt to get a unique global identifier, but
 * collisions are still possible, and they produce bizarre error messages.  See
 * https://github.com/mlpack/mlpack/issues/100 for more information.
 */
#define PARAM_STRING_OUT(ID, DESC, ALIAS) \
    PARAM_OUT(std::string, ID, DESC, ALIAS, "", false)

/**
 * Define a matrix input parameter.  From the command line, the user can specify
 * the file that holds the matrix, using the name of the matrix parameter with
 * "_file" appended (and the same alias).  So for instance, if the name of the
 * matrix parameter was "mat", the user could specify that the "mat" matrix was
 * held in matrix.csv by giving the parameter
 *
 * @code
 * --mat_file matrix.csv
 * @endcode
 *
 * @param ID Name of the parameter.
 * @param DESC Description of the parameter (1-2 sentences).  Don't use
 *      printing macros like PRINT_PARAM_STRING() or PRINT_DATASET() or others
 *      here---it will cause problems.
 * @param ALIAS An alias for the parameter (one letter).
 *
 * @bug
 * The __COUNTER__ variable is used in most cases to guarantee a unique global
 * identifier for options declared using the PARAM_*() macros. However, not all
 * compilers have this support--most notably, gcc < 4.3. In that case, the
 * __LINE__ macro is used as an attempt to get a unique global identifier, but
 * collisions are still possible, and they produce bizarre error messages.  See
 * https://github.com/mlpack/mlpack/issues/100 for more information.
 */
#define PARAM_MATRIX_IN(ID, DESC, ALIAS) \
    PARAM_MATRIX(ID, DESC, ALIAS, false, true, true)

/**
 * Define a required matrix input parameter.  From the command line, the user
 * can specify the file that holds the matrix, using the name of the matrix
 * parameter with "_file" appended (and the same alias).  So for instance, if
 * the name of the matrix parameter was "mat", the user could specify that the
 * "mat" matrix was held in matrix.csv by giving the parameter
 *
 * @code
 * --mat_file matrix.csv
 * @endcode
 *
 * @param ID Name of the parameter.
 * @param DESC Description of the parameter (1-2 sentences).  Don't use
 *      printing macros like PRINT_PARAM_STRING() or PRINT_DATASET() or others
 *      here---it will cause problems.
 * @param ALIAS An alias for the parameter (one letter).
 *
 * @bug
 * The __COUNTER__ variable is used in most cases to guarantee a unique global
 * identifier for options declared using the PARAM_*() macros. However, not all
 * compilers have this support--most notably, gcc < 4.3. In that case, the
 * __LINE__ macro is used as an attempt to get a unique global identifier, but
 * collisions are still possible, and they produce bizarre error messages.  See
 * https://github.com/mlpack/mlpack/issues/100 for more information.
 */
#define PARAM_MATRIX_IN_REQ(ID, DESC, ALIAS) \
    PARAM_MATRIX(ID, DESC, ALIAS, true, true, true)

/**
 * Define a matrix output parameter.  When the program terminates, the matrix
 * will be saved to whatever it was set to by IO::GetParam<arma::mat>(ID)
 * during the program.  From the command-line, the user may specify the file in
 * which to save the output matrix using a string option that is the name of the
 * matrix parameter with "_file" appended.  So, for instance, if the name of the
 * output matrix parameter was "mat", the user could speicfy that the "mat"
 * matrix should be saved in matrix.csv by giving the parameter
 *
 * @code
 * --mat_file matrix.csv
 * @endcode
 *
 * The output matrix will not be printed on stdout, like the other output option
 * types.
 *
 * @param ID Name of the parameter.
 * @param DESC Description of the parameter (1-2 sentences).  Don't use
 *      printing macros like PRINT_PARAM_STRING() or PRINT_DATASET() or others
 *      here---it will cause problems.
 * @param ALIAS An alias for the parameter (one letter).
 *
 * @bug
 * The __COUNTER__ variable is used in most cases to guarantee a unique global
 * identifier for options declared using the PARAM_*() macros. However, not all
 * compilers have this support--most notably, gcc < 4.3. In that case, the
 * __LINE__ macro is used as an attempt to get a unique global identifier, but
 * collisions are still possible, and they produce bizarre error messages.  See
 * https://github.com/mlpack/mlpack/issues/100 for more information.
 */
#define PARAM_MATRIX_OUT(ID, DESC, ALIAS) \
    PARAM_MATRIX(ID, DESC, ALIAS, false, true, false)

/**
 * Define a transposed matrix input parameter.  This is useful when data is
 * desired in row-major form instead of the usual column-major form.  From the
 * command line, the user can specify the file that holds the matrix, using the
 * name of the matrix parameter with "_file" appended (and the same alias).  So
 * for instance, if the name of the matrix parameter was "mat", the user could
 * specify that the "mat" matrix was held in matrix.csv by giving the parameter
 *
 * @code
 * --mat_file matrix.csv
 * @endcode
 *
 * @param ID Name of the parameter.
 * @param DESC Description of the parameter (1-2 sentences).  Don't use
 *      printing macros like PRINT_PARAM_STRING() or PRINT_DATASET() or others
 *      here---it will cause problems.
 * @param ALIAS An alias for the parameter (one letter).
 *
 * @bug
 * The __COUNTER__ variable is used in most cases to guarantee a unique global
 * identifier for options declared using the PARAM_*() macros. However, not all
 * compilers have this support--most notably, gcc < 4.3. In that case, the
 * __LINE__ macro is used as an attempt to get a unique global identifier, but
 * collisions are still possible, and they produce bizarre error messages.  See
 * https://github.com/mlpack/mlpack/issues/100 for more information.
 */
#define PARAM_TMATRIX_IN(ID, DESC, ALIAS) \
    PARAM_MATRIX(ID, DESC, ALIAS, false, false, true)

/**
 * Define a required transposed matrix input parameter.  This is useful when
 * data is desired in row-major form instead of the usual column-major form.
 * From the command line, the user can specify the file that holds the matrix,
 * using the name of the matrix parameter with "_file" appended (and the same
 * alias).  So for instance, if the name of the matrix parameter was "mat", the
 * user could specify that the "mat" matrix was held in matrix.csv by giving the
 * parameter
 *
 * @code
 * --mat_file matrix.csv
 * @endcode
 *
 * @param ID Name of the parameter.
 * @param DESC Description of the parameter (1-2 sentences).  Don't use
 *      printing macros like PRINT_PARAM_STRING() or PRINT_DATASET() or others
 *      here---it will cause problems.
 * @param ALIAS An alias for the parameter (one letter).
 *
 * @bug
 * The __COUNTER__ variable is used in most cases to guarantee a unique global
 * identifier for options declared using the PARAM_*() macros. However, not all
 * compilers have this support--most notably, gcc < 4.3. In that case, the
 * __LINE__ macro is used as an attempt to get a unique global identifier, but
 * collisions are still possible, and they produce bizarre error messages.  See
 * https://github.com/mlpack/mlpack/issues/100 for more information.
 */
#define PARAM_TMATRIX_IN_REQ(ID, DESC, ALIAS) \
    PARAM_MATRIX(ID, DESC, ALIAS, true, false, true)

/**
 * Define a transposed matrix output parameter.  This is useful when data is
 * stored in a row-major form instead of the usual column-major form.  When the
 * program terminates, the matrix will be saved to whatever it was set to by
 * IO::GetParam<arma::mat>(ID) during the program.  From the command-line, the
 * user may specify the file in which to save the output matrix using a string
 * option that is the name of the matrix parameter with "_file" appended.  So,
 * for instance, if the name of the output matrix parameter was "mat", the user
 * could speicfy that the "mat" matrix should be saved in matrix.csv by giving
 * the parameter
 *
 * @code
 * --mat_file matrix.csv
 * @endcode
 *
 * The output matrix will not be printed on stdout, like the other output option
 * types.
 *
 * @param ID Name of the parameter.
 * @param DESC Description of the parameter (1-2 sentences).  Don't use
 *      printing macros like PRINT_PARAM_STRING() or PRINT_DATASET() or others
 *      here---it will cause problems.
 * @param ALIAS An alias for the parameter (one letter).
 *
 * @bug
 * The __COUNTER__ variable is used in most cases to guarantee a unique global
 * identifier for options declared using the PARAM_*() macros. However, not all
 * compilers have this support--most notably, gcc < 4.3. In that case, the
 * __LINE__ macro is used as an attempt to get a unique global identifier, but
 * collisions are still possible, and they produce bizarre error messages.  See
 * https://github.com/mlpack/mlpack/issues/100 for more information.
 */
#define PARAM_TMATRIX_OUT(ID, DESC, ALIAS) \
    PARAM_MATRIX(ID, DESC, ALIAS, false, false, false)

/**
 * Define an unsigned matrix input parameter (arma::Mat<size_t>).  From the
 * command line, the user can specify the file that holds the matrix, using the
 * name of the matrix parameter with "_file" appended (and the same alias).  So
 * for instance, if the name of the matrix parameter was "mat", the user could
 * specify that the "mat" matrix was held in matrix.csv by giving the parameter
 *
 * @code
 * --mat_file matrix.csv
 * @endcode
 *
 * @param ID Name of the parameter.
 * @param DESC Description of the parameter (1-2 sentences).  Don't use
 *      printing macros like PRINT_PARAM_STRING() or PRINT_DATASET() or others
 *      here---it will cause problems.
 * @param ALIAS An alias for the parameter (one letter).
 *
 * @bug
 * The __COUNTER__ variable is used in most cases to guarantee a unique global
 * identifier for options declared using the PARAM_*() macros. However, not all
 * compilers have this support--most notably, gcc < 4.3. In that case, the
 * __LINE__ macro is used as an attempt to get a unique global identifier, but
 * collisions are still possible, and they produce bizarre error messages.  See
 * https://github.com/mlpack/mlpack/issues/100 for more information.
 */
#define PARAM_UMATRIX_IN(ID, DESC, ALIAS) \
    PARAM_UMATRIX(ID, DESC, ALIAS, false, true, true)

/**
 * Define a required unsigned matrix input parameter (arma::Mat<size_t>).  From
 * the command line, the user can specify the file that holds the matrix, using
 * the name of the matrix parameter with "_file" appended (and the same alias).
 * So for instance, if the name of the matrix parameter was "mat", the user
 * could specify that the "mat" matrix was held in matrix.csv by giving the
 * parameter
 *
 * @code
 * --mat_file matrix.csv
 * @endcode
 *
 * @param ID Name of the parameter.
 * @param DESC Description of the parameter (1-2 sentences).  Don't use
 *      printing macros like PRINT_PARAM_STRING() or PRINT_DATASET() or others
 *      here---it will cause problems.
 * @param ALIAS An alias for the parameter (one letter).
 *
 * @bug
 * The __COUNTER__ variable is used in most cases to guarantee a unique global
 * identifier for options declared using the PARAM_*() macros. However, not all
 * compilers have this support--most notably, gcc < 4.3. In that case, the
 * __LINE__ macro is used as an attempt to get a unique global identifier, but
 * collisions are still possible, and they produce bizarre error messages.  See
 * https://github.com/mlpack/mlpack/issues/100 for more information.
 */
#define PARAM_UMATRIX_IN_REQ(ID, DESC, ALIAS) \
    PARAM_UMATRIX(ID, DESC, ALIAS, true, true, true)

/**
 * Define an unsigned matrix output parameter (arma::Mat<size_t>).  When the
 * program terminates, the matrix will be saved to whatever it was set to by
 * IO::GetParam<arma::Mat<size_t>>(ID) during the program.  From the
 * command-line, the user may specify the file in which to save the output
 * matrix using a string option that is the name of the matrix parameter with
 * "_file" appended.  So, for instance, if the name of the output matrix
 * parameter was "mat", the user could speicfy that the "mat" matrix should be
 * saved in matrix.csv by giving the parameter
 *
 * @code
 * --mat_file matrix.csv
 * @endcode
 *
 * The output matrix will not be printed on stdout, like the other output option
 * types.
 *
 * @param ID Name of the parameter.
 * @param DESC Description of the parameter (1-2 sentences).  Don't use
 *      printing macros like PRINT_PARAM_STRING() or PRINT_DATASET() or others
 *      here---it will cause problems.
 * @param ALIAS An alias for the parameter (one letter).
 *
 * @bug
 * The __COUNTER__ variable is used in most cases to guarantee a unique global
 * identifier for options declared using the PARAM_*() macros. However, not all
 * compilers have this support--most notably, gcc < 4.3. In that case, the
 * __LINE__ macro is used as an attempt to get a unique global identifier, but
 * collisions are still possible, and they produce bizarre error messages.  See
 * https://github.com/mlpack/mlpack/issues/100 for more information.
 */
#define PARAM_UMATRIX_OUT(ID, DESC, ALIAS) \
    PARAM_UMATRIX(ID, DESC, ALIAS, false, true, false)


/**
 * Define a vector input parameter (type arma::vec).  From the command line, the
 * user can specify the file that holds the vector, using the name of the vector
 * parameter with "_file" appended (and the same alias).  So for instance, if
 * the name of the vector parameter was "vec", the user could specify that the
 * "vec" vector was held in vec.csv by giving the parameter:
 *
 * @code
 * --vec_file vector.csv
 * @endcode
 *
 * @param ID Name of the parameter.
 * @param DESC Description of the parameter (1-2 sentences).  Don't use
 *      printing macros like PRINT_PARAM_STRING() or PRINT_DATASET() or others
 *      here---it will cause problems.
 * @param ALIAS An alias for the parameter (one letter).
 *
 * @bug
 * The __COUNTER__ variable is used in most cases to guarantee a unique global
 * identifier for options declared using the PARAM_*() macros. However, not all
 * compilers have this support--most notably, gcc < 4.3. In that case, the
 * __LINE__ macro is used as an attempt to get a unique global identifier, but
 * collisions are still possible, and they produce bizarre error messages.  See
 * https://github.com/mlpack/mlpack/issues/100 for more information.
 */
#define PARAM_COL_IN(ID, DESC, ALIAS) \
    PARAM_COL(ID, DESC, ALIAS, false, true, true)

/**
 * Define a required vector input parameter (type arma::vec).  From the command
 * line, the user can specify the file that holds the vector, using the name of
 * the vector parameter with "_file" appended (and the same alias).  So for
 * instance, if the name of the vector parameter was "vec", the user could
 * specify that the "vec" vector was held in vec.csv by giving the parameter:
 *
 * @code
 * --vec_file vector.csv
 * @endcode
 *
 * @param ID Name of the parameter.
 * @param DESC Description of the parameter (1-2 sentences).  Don't use
 *      printing macros like PRINT_PARAM_STRING() or PRINT_DATASET() or others
 *      here---it will cause problems.
 * @param ALIAS An alias for the parameter (one letter).
 *
 * @bug
 * The __COUNTER__ variable is used in most cases to guarantee a unique global
 * identifier for options declared using the PARAM_*() macros. However, not all
 * compilers have this support--most notably, gcc < 4.3. In that case, the
 * __LINE__ macro is used as an attempt to get a unique global identifier, but
 * collisions are still possible, and they produce bizarre error messages.  See
 * https://github.com/mlpack/mlpack/issues/100 for more information.
 */
#define PARAM_COL_IN_REQ(ID, DESC, ALIAS) \
    PARAM_COL(ID, DESC, ALIAS, true, true, true)

/**
 * Define a row vector input parameter (type arma::rowvec).  From the command
 * line, the user can specify the file that holds the vector, using the name of
 * the vector parameter with "_file" appended (and the same alias).  So for
 * instance, if the name of the vector parameter was "vec", the user could
 * specify that the "vec" vector was held in vec.csv by giving the parameter:
 *
 * @code
 * --vec_file vector.csv
 * @endcode
 *
 * @param ID Name of the parameter.
 * @param DESC Description of the parameter (1-2 sentences).  Don't use
 *      printing macros like PRINT_PARAM_STRING() or PRINT_DATASET() or others
 *      here---it will cause problems.
 * @param ALIAS An alias for the parameter (one letter).
 *
 * @bug
 * The __COUNTER__ variable is used in most cases to guarantee a unique global
 * identifier for options declared using the PARAM_*() macros. However, not all
 * compilers have this support--most notably, gcc < 4.3. In that case, the
 * __LINE__ macro is used as an attempt to get a unique global identifier, but
 * collisions are still possible, and they produce bizarre error messages.  See
 * https://github.com/mlpack/mlpack/issues/100 for more information.
 */
#define PARAM_ROW_IN(ID, DESC, ALIAS) \
    PARAM_ROW(ID, DESC, ALIAS, false, true, true)

/**
 * Define an unsigned vector input parameter (type arma::Col<size_t>).  From the
 * command line, the user can specify the file that holds the vector, using the
 * name of the vector parameter with "_file" appended (and the same alias).  So
 * for instance, if the name of the vector parameter was "vec", the user could
 * specify that the "vec" vector was held in vec.csv by giving the parameter:
 *
 * @code
 * --vec_file vector.csv
 * @endcode
 *
 * @param ID Name of the parameter.
 * @param DESC Description of the parameter (1-2 sentences).  Don't use
 *      printing macros like PRINT_PARAM_STRING() or PRINT_DATASET() or others
 *      here---it will cause problems.
 * @param ALIAS An alias for the parameter (one letter).
 *
 * @bug
 * The __COUNTER__ variable is used in most cases to guarantee a unique global
 * identifier for options declared using the PARAM_*() macros. However, not all
 * compilers have this support--most notably, gcc < 4.3. In that case, the
 * __LINE__ macro is used as an attempt to get a unique global identifier, but
 * collisions are still possible, and they produce bizarre error messages.  See
 * https://github.com/mlpack/mlpack/issues/100 for more information.
 */
#define PARAM_UCOL_IN(ID, DESC, ALIAS) \
    PARAM_UCOL(ID, DESC, ALIAS, false, true, true)

/**
 * Define an unsigned row vector input parameter (type arma::Row<size_t>).  From
 * the command line, the user can specify the file that holds the vector, using
 * the name of the vector parameter with "_file" appended (and the same alias).
 * So for instance, if the name of the vector parameter was "vec", the user
 * could specify that the "vec" vector was held in vec.csv by giving the
 * parameter:
 *
 * @code
 * --vec_file vector.csv
 * @endcode
 *
 * @param ID Name of the parameter.
 * @param DESC Description of the parameter (1-2 sentences).  Don't use
 *      printing macros like PRINT_PARAM_STRING() or PRINT_DATASET() or others
 *      here---it will cause problems.
 * @param ALIAS An alias for the parameter (one letter).
 *
 * @bug
 * The __COUNTER__ variable is used in most cases to guarantee a unique global
 * identifier for options declared using the PARAM_*() macros. However, not all
 * compilers have this support--most notably, gcc < 4.3. In that case, the
 * __LINE__ macro is used as an attempt to get a unique global identifier, but
 * collisions are still possible, and they produce bizarre error messages.  See
 * https://github.com/mlpack/mlpack/issues/100 for more information.
 */
#define PARAM_UROW_IN(ID, DESC, ALIAS) \
    PARAM_UROW(ID, DESC, ALIAS, false, true, true)

/**
 * Define a vector output parameter (type arma::vec).  When the program
 * terminates, the vector will be saved to whatever it was set to during the
 * program.  From the command-line, the user may specify the file in which to
 * save the output vector using a string option that is the name of the matrix
 * parameter with "_file" appended.  So, for instance, if the name of the output
 * vector parameter was "vec", the user could specify that the "vec" vector
 * should be saved in vector.csv by giving the parameter:
 *
 * @code
 * --vec_file vector.csv
 * @endcode
 *
 * The output vector will not be printed on stdout, like the other output option
 * types.
 *
 * @param ID Name of the parameter.
 * @param DESC Description of the parameter (1-2 sentences).  Don't use
 *      printing macros like PRINT_PARAM_STRING() or PRINT_DATASET() or others
 *      here---it will cause problems.
 * @param ALIAS An alias for the parameter (one letter).
 *
 * @bug
 * The __COUNTER__ variable is used in most cases to guarantee a unique global
 * identifier for options declared using the PARAM_*() macros. However, not all
 * compilers have this support--most notably, gcc < 4.3. In that case, the
 * __LINE__ macro is used as an attempt to get a unique global identifier, but
 * collisions are still possible, and they produce bizarre error messages.  See
 * https://github.com/mlpack/mlpack/issues/100 for more information.
 */
#define PARAM_COL_OUT(ID, DESC, ALIAS) \
    PARAM_COL(ID, DESC, ALIAS, false, true, false)

/**
 * Define a row vector output parameter (type arma::rowvec).  When the program
 * terminates, the vector will be saved to whatever it was set to during the
 * program.  From the command-line, the user may specify the file in which to
 * save the output vector using a string option that is the name of the matrix
 * parameter with "_file" appended.  So, for instance, if the name of the output
 * vector parameter was "vec", the user could specify that the "vec" vector
 * should be saved in vector.csv by giving the parameter:
 *
 * @code
 * --vec_file vector.csv
 * @endcode
 *
 * The output vector will not be printed on stdout, like the other output option
 * types.
 *
 * @param ID Name of the parameter.
 * @param DESC Description of the parameter (1-2 sentences).  Don't use
 *      printing macros like PRINT_PARAM_STRING() or PRINT_DATASET() or others
 *      here---it will cause problems.
 * @param ALIAS An alias for the parameter (one letter).
 *
 * @bug
 * The __COUNTER__ variable is used in most cases to guarantee a unique global
 * identifier for options declared using the PARAM_*() macros. However, not all
 * compilers have this support--most notably, gcc < 4.3. In that case, the
 * __LINE__ macro is used as an attempt to get a unique global identifier, but
 * collisions are still possible, and they produce bizarre error messages.  See
 * https://github.com/mlpack/mlpack/issues/100 for more information.
 */
#define PARAM_ROW_OUT(ID, DESC, ALIAS) \
    PARAM_ROW(ID, DESC, ALIAS, false, true, false)

/**
 * Define an unsigned vector output parameter (type arma::Col<size_t>).  When
 * the program terminates, the vector will be saved to whatever it was set to
 * during the program.  From the command-line, the user may specify the file in
 * which to save the output vector using a string option that is the name of the
 * matrix parameter with "_file" appended.  So, for instance, if the name of the
 * output vector parameter was "vec", the user could specify that the "vec"
 * vector should be saved in vector.csv by giving the parameter:
 *
 * @code
 * --vec_file vector.csv
 * @endcode
 *
 * The output vector will not be printed on stdout, like the other output option
 * types.
 *
 * @param ID Name of the parameter.
 * @param DESC Description of the parameter (1-2 sentences).  Don't use
 *      printing macros like PRINT_PARAM_STRING() or PRINT_DATASET() or others
 *      here---it will cause problems.
 * @param ALIAS An alias for the parameter (one letter).
 *
 * @bug
 * The __COUNTER__ variable is used in most cases to guarantee a unique global
 * identifier for options declared using the PARAM_*() macros. However, not all
 * compilers have this support--most notably, gcc < 4.3. In that case, the
 * __LINE__ macro is used as an attempt to get a unique global identifier, but
 * collisions are still possible, and they produce bizarre error messages.  See
 * https://github.com/mlpack/mlpack/issues/100 for more information.
 */
#define PARAM_UCOL_OUT(ID, DESC, ALIAS) \
    PARAM_UCOL(ID, DESC, ALIAS, false, true, false)

/**
 * Define an unsigned row vector output parameter (type arma::Row<size_t>).
 * When the program terminates, the vector will be saved to whatever it was set
 * to during the program.  From the command-line, the user may specify the file
 * in which to save the output vector using a string option that is the name of
 * the matrix parameter with "_file" appended.  So, for instance, if the name of
 * the output vector parameter was "vec", the user could specify that the "vec"
 * vector should be saved in vector.csv by giving the parameter:
 *
 * @code
 * --vec_file vector.csv
 * @endcode
 *
 * The output vector will not be printed on stdout, like the other output option
 * types.
 *
 * @param ID Name of the parameter.
 * @param DESC Description of the parameter (1-2 sentences).  Don't use
 *      printing macros like PRINT_PARAM_STRING() or PRINT_DATASET() or others
 *      here---it will cause problems.
 * @param ALIAS An alias for the parameter (one letter).
 *
 * @bug
 * The __COUNTER__ variable is used in most cases to guarantee a unique global
 * identifier for options declared using the PARAM_*() macros. However, not all
 * compilers have this support--most notably, gcc < 4.3. In that case, the
 * __LINE__ macro is used as an attempt to get a unique global identifier, but
 * collisions are still possible, and they produce bizarre error messages.  See
 * https://github.com/mlpack/mlpack/issues/100 for more information.
 */
#define PARAM_UROW_OUT(ID, DESC, ALIAS) \
    PARAM_UROW(ID, DESC, ALIAS, false, true, false)

/**
 * Define a std::vector input parameter.
 *
 * The parameter can then be specified on the command line with
 * --ID=value1,value2,value3.
 *
 * @param T Type of the parameter.
 * @param ID Name of the parameter.
 * @param DESC Quick description of the parameter (1-2 sentences).  Don't use
 *      printing macros like PRINT_PARAM_STRING() or PRINT_DATASET() or others
 *      here---it will cause problems.
 * @param ALIAS An alias for the parameter (one letter).
 *
 * @see mlpack::IO, BINDING_NAME(), BINDING_SHORT_DESC(), BINDING_LONG_DESC(),
 * BINDING_EXAMPLE() and BINDING_SEE_ALSO().
 *
 * @bug
 * The __COUNTER__ variable is used in most cases to guarantee a unique global
 * identifier for options declared using the PARAM_*() macros. However, not all
 * compilers have this support--most notably, gcc < 4.3. In that case, the
 * __LINE__ macro is used as an attempt to get a unique global identifier, but
 * collisions are still possible, and they produce bizarre error messages.  See
 * https://github.com/mlpack/mlpack/issues/100 for more information.
 */
#define PARAM_VECTOR_IN(T, ID, DESC, ALIAS) \
    PARAM_IN(std::vector<T>, ID, DESC, ALIAS, std::vector<T>(), false)

/**
 * Define a vector output parameter.  This vector will be printed on stdout at
 * the end of the program; for instance, if the parameter name is "vector" and
 * the vector holds the array { 1, 2, 3, 4 }, the output on stdout would be of
 * the following form:
 *
 * @code
 * vector: 1, 2, 3, 4
 * @endcode
 *
 * If the parameter is not set by the end of the program, a fatal runtime error
 * will be issued.
 *
 * @param T Type of the parameter.
 * @param ID Name of the parameter.
 * @param DESC Quick description of the parameter (1-2 sentences).  Don't use
 *      printing macros like PRINT_PARAM_STRING() or PRINT_DATASET() or others
 *      here---it will cause problems.
 * @param ALIAS An alias for the parameter (one letter).
 *
 * @see mlpack::IO, BINDING_NAME(), BINDING_SHORT_DESC(), BINDING_LONG_DESC(),
 * BINDING_EXAMPLE() and BINDING_SEE_ALSO().
 *
 * @bug
 * The __COUNTER__ variable is used in most cases to guarantee a unique global
 * identifier for options declared using the PARAM_*() macros. However, not all
 * compilers have this support--most notably, gcc < 4.3. In that case, the
 * __LINE__ macro is used as an attempt to get a unique global identifier, but
 * collisions are still possible, and they produce bizarre error messages.  See
 * https://github.com/mlpack/mlpack/issues/100 for more information.
 */
#define PARAM_VECTOR_OUT(T, ID, DESC, ALIAS) \
    PARAM_OUT(std::vector<T>, ID, DESC, ALIAS, std::vector<T>(), false)

/**
 * Define an input DatasetInfo/matrix parameter.  From the command line, the
 * user can specify the file that holds the matrix, using the name of the matrix
 * parameter with "_file" appended (and the same alias).  So for instance, if
 * the name of the matrix parameter was "matrix", the user could specify that
 * the "matrix" matrix was held in file.csv by giving the parameter
 *
 * @code
 * --matrix_file file.csv
 * @endcode
 *
 * Then the DatasetInfo and matrix type could be accessed with
 *
 * @code
 * DatasetInfo d = std::move(
 *     IO::GetParam<std::tuple<DatasetInfo, arma::mat>>("matrix").get<0>());
 * arma::mat m = std::move(
 *     IO::GetParam<std::tuple<DatasetInfo, arma::mat>>("matrix").get<1>());
 * @endcode
 *
 * @param ID Name of the parameter.
 * @param DESC Quick description of the parameter (1-2 sentences).  Don't use
 *      printing macros like PRINT_PARAM_STRING() or PRINT_DATASET() or others
 *      here---it will cause problems.
 * @param ALIAS One-character string representing the alias of the parameter.
 *
 * @see mlpack::IO, BINDING_NAME(), BINDING_SHORT_DESC(), BINDING_LONG_DESC(),
 * BINDING_EXAMPLE() and BINDING_SEE_ALSO().
 *
 * @bug
 * The __COUNTER__ variable is used in most cases to guarantee a unique global
 * identifier for options declared using the PARAM_*() macros. However, not all
 * compilers have this support--most notably, gcc < 4.3. In that case, the
 * __LINE__ macro is used as an attempt to get a unique global identifier, but
 * collisions are still possible, and they produce bizarre error messages.  See
 * https://github.com/mlpack/mlpack/issues/100 for more information.
 */
#define TUPLE_TYPE std::tuple<mlpack::data::DatasetInfo, arma::mat>
#define PARAM_MATRIX_AND_INFO_IN(ID, DESC, ALIAS) \
    PARAM_IN(TUPLE_TYPE, ID, DESC, ALIAS, TUPLE_TYPE(), false)

/**
 * Define an input model.  From the command line, the user can specify the file
 * that holds the model, using the name of the model parameter with "_file"
 * appended (and the same alias).  So for instance, if the name of the model
 * parameter was "model", the user could specify that the "model" model was held
 * in model.bin by giving the parameter
 *
 * @code
 * --model_file model.bin
 * @endcode
 *
 * Note that the first parameter of this model is the type (the class name) of
 * the model to be loaded.  This model type must have a serialize() function; a
 * compilation error (a very long and complex one) will result if the model type
 * does not have the following function:
 *
 * @code
 * template<typename Archive>
 * void serialize(Archive& ar, const unsigned int version);
 * @endcode
 *
 * @param TYPE Type of the model to be loaded.
 * @param ID Name of the parameter.
 * @param DESC Description of the parameter.  Don't use
 *      printing macros like PRINT_PARAM_STRING() or PRINT_DATASET() or others
 *      here---it will cause problems.
 * @param ALIAS An alias for the parameter (one letter).
 */
#define PARAM_MODEL_IN(TYPE, ID, DESC, ALIAS) \
    PARAM_MODEL(TYPE, ID, DESC, ALIAS, false, true)

/**
 * Define a required input model.  From the command line, the user can specify
 * the file that holds the model, using the name of the model parameter with
 * "_file" appended (and the same alias).  So for instance, if the name of the
 * model parameter was "model", the user could specify that the "model" model
 * was held in model.bin by giving the parameter
 *
 * @code
 * --model_file model.bin
 * @endcode
 *
 * Note that the first parameter of this model is the type (the class name) of
 * the model to be loaded.  This model type must have a serialize() function; a
 * compilation error (a very long and complex one) will result if the model type
 * does not have the following function:
 *
 * @code
 * template<typename Archive>
 * void serialize(Archive& ar, const unsigned int version);
 * @endcode
 *
 * @param TYPE Type of the model to be loaded.
 * @param ID Name of the parameter.
 * @param DESC Description of the parameter.  Don't use
 *      printing macros like PRINT_PARAM_STRING() or PRINT_DATASET() or others
 *      here---it will cause problems.
 * @param ALIAS An alias for the parameter (one letter).
 */
#define PARAM_MODEL_IN_REQ(TYPE, ID, DESC, ALIAS) \
    PARAM_MODEL(TYPE, ID, DESC, ALIAS, true, true)

/**
 * Define an output model.  From the command line, the user can specify the file
 * that should hold the model, using the name of the model parameter with
 * "_file" appended (and the same alias).  So for instance, if the user desires
 * to save the model to model.bin and the parameter name is "model", they could
 * specify
 *
 * @code
 * --model_file model.bin
 * @endcode
 *
 * The model will be saved at the termination of the program.  If you use a
 * parameter of this type, you must call IO::Destroy() at the end of your
 * program.
 *
 * @param TYPE Type of the model to be saved.
 * @param ID Name of the parameter.
 * @param DESC Description of the parameter.  Don't use
 *      printing macros like PRINT_PARAM_STRING() or PRINT_DATASET() or others
 *      here---it will cause problems.
 * @param ALIAS An alias for the parameter (one letter).
 */
#define PARAM_MODEL_OUT(TYPE, ID, DESC, ALIAS) \
    PARAM_MODEL(TYPE, ID, DESC, ALIAS, false, false)

/**
 * Define a required integer input parameter.
 *
 * The parameter must then be specified on the command line with --ID=value.
 *
 * @param ID Name of the parameter.
 * @param DESC Quick description of the parameter (1-2 sentences).  Don't use
 *      printing macros like PRINT_PARAM_STRING() or PRINT_DATASET() or others
 *      here---it will cause problems.
 * @param ALIAS An alias for the parameter (one letter).
 *
 * @see mlpack::IO, BINDING_NAME(), BINDING_SHORT_DESC(), BINDING_LONG_DESC(),
 * BINDING_EXAMPLE() and BINDING_SEE_ALSO().
 *
 * @bug
 * The __COUNTER__ variable is used in most cases to guarantee a unique global
 * identifier for options declared using the PARAM_*() macros. However, not all
 * compilers have this support--most notably, gcc < 4.3. In that case, the
 * __LINE__ macro is used as an attempt to get a unique global identifier, but
 * collisions are still possible, and they produce bizarre error messages.  See
 * https://github.com/mlpack/mlpack/issues/100 for more information.
 */
#define PARAM_INT_IN_REQ(ID, DESC, ALIAS) \
    PARAM_IN(int, ID, DESC, ALIAS, 0, true)

/**
 * Define a required double parameter.
 *
 * The parameter must then be specified on the command line with --ID=value.
 *
 * @param ID Name of the parameter.
 * @param DESC Quick description of the parameter (1-2 sentences).  Don't use
 *      printing macros like PRINT_PARAM_STRING() or PRINT_DATASET() or others
 *      here---it will cause problems.
 * @param ALIAS An alias for the parameter (one letter).
 *
 * @see mlpack::IO, BINDING_NAME(), BINDING_SHORT_DESC(), BINDING_LONG_DESC(),
 * BINDING_EXAMPLE() and BINDING_SEE_ALSO().
 *
 * @bug
 * The __COUNTER__ variable is used in most cases to guarantee a unique global
 * identifier for options declared using the PARAM_*() macros. However, not all
 * compilers have this support--most notably, gcc < 4.3. In that case, the
 * __LINE__ macro is used as an attempt to get a unique global identifier, but
 * collisions are still possible, and they produce bizarre error messages.  See
 * https://github.com/mlpack/mlpack/issues/100 for more information.
 */
#define PARAM_DOUBLE_IN_REQ(ID, DESC, ALIAS) \
    PARAM_IN(double, ID, DESC, ALIAS, 0.0, true)

/**
 * Define a required string parameter.
 *
 * The parameter must then be specified on the command line with --ID=value.
 *
 * @param ID Name of the parameter.
 * @param DESC Quick description of the parameter (1-2 sentences).  Don't use
 *      printing macros like PRINT_PARAM_STRING() or PRINT_DATASET() or others
 *      here---it will cause problems.
 * @param ALIAS An alias for the parameter (one letter).
 *
 * @see mlpack::IO, BINDING_NAME(), BINDING_SHORT_DESC(), BINDING_LONG_DESC(),
 * BINDING_EXAMPLE() and BINDING_SEE_ALSO().
 *
 * @bug
 * The __COUNTER__ variable is used in most cases to guarantee a unique global
 * identifier for options declared using the PARAM_*() macros. However, not all
 * compilers have this support--most notably, gcc < 4.3. In that case, the
 * __LINE__ macro is used as an attempt to get a unique global identifier, but
 * collisions are still possible, and they produce bizarre error messages.  See
 * https://github.com/mlpack/mlpack/issues/100 for more information.
 */
#define PARAM_STRING_IN_REQ(ID, DESC, ALIAS) \
    PARAM_IN(std::string, ID, DESC, ALIAS, "", true)

/**
 * Define a required vector parameter.
 *
 * The parameter must then be specified on the command line with
 * --ID=value1,value2,value3.
 *
 * @param T Type of the parameter.
 * @param ID Name of the parameter.
 * @param DESC Quick description of the parameter (1-2 sentences).  Don't use
 *      printing macros like PRINT_PARAM_STRING() or PRINT_DATASET() or others
 *      here---it will cause problems.
 * @param ALIAS An alias for the parameter (one letter).
 *
 * @see mlpack::IO, BINDING_NAME(), BINDING_SHORT_DESC(), BINDING_LONG_DESC(),
 * BINDING_EXAMPLE() and BINDING_SEE_ALSO().
 *
 * @bug
 * The __COUNTER__ variable is used in most cases to guarantee a unique global
 * identifier for options declared using the PARAM_*() macros. However, not all
 * compilers have this support--most notably, gcc < 4.3. In that case, the
 * __LINE__ macro is used as an attempt to get a unique global identifier, but
 * collisions are still possible, and they produce bizarre error messages.  See
 * https://github.com/mlpack/mlpack/issues/100 for more information.
 */
#define PARAM_VECTOR_IN_REQ(T, ID, DESC, ALIAS) \
    PARAM_IN(std::vector<T>, ID, DESC, ALIAS, std::vector<T>(), true);

/**
 * Define an input parameter.  Don't use this function; use the other ones above
 * that call it.  Note that we are using the __LINE__ macro for naming these
 * actual parameters when __COUNTER__ does not exist, which is a bit of an ugly
 * hack... but this is the preprocessor, after all.  We don't have much choice
 * other than ugliness.
 *
 * @param T Type of the parameter.
 * @param ID Name of the parameter.
 * @param DESC Description of the parameter (1-2 sentences).  Don't use
 *      printing macros like PRINT_PARAM_STRING() or PRINT_DATASET() or others
 *      here---it will cause problems.
 * @param ALIAS Alias for this parameter (one letter).
 * @param DEF Default value of the parameter.
 * @param REQ Whether or not parameter is required (boolean value).
 */
#ifdef __COUNTER__
  #define PARAM_IN(T, ID, DESC, ALIAS, DEF, REQ) \
      static mlpack::util::Option<T> \
      JOIN(io_option_dummy_object_in_, __COUNTER__) \
      (DEF, ID, DESC, ALIAS, #T, REQ, true, false, testName);

  #define PARAM_OUT(T, ID, DESC, ALIAS, DEF, REQ) \
      static mlpack::util::Option<T> \
      JOIN(io_option_dummy_object_out_, __COUNTER__) \
      (DEF, ID, DESC, ALIAS, #T, REQ, false, false, testName);

  #define PARAM_MATRIX(ID, DESC, ALIAS, REQ, TRANS, IN) \
      static mlpack::util::Option<arma::mat> \
      JOIN(io_option_dummy_matrix_, __COUNTER__) \
      (arma::mat(), ID, DESC, ALIAS, "arma::mat", \
      REQ, IN, !TRANS, testName);

  #define PARAM_UMATRIX(ID, DESC, ALIAS, REQ, TRANS, IN) \
      static mlpack::util::Option<arma::Mat<size_t>> \
      JOIN(io_option_dummy_umatrix_, __COUNTER__) \
      (arma::Mat<size_t>(), ID, DESC, ALIAS, "arma::Mat<size_t>", \
      REQ, IN, !TRANS, testName);

  #define PARAM_COL(ID, DESC, ALIAS, REQ, TRANS, IN) \
      static mlpack::util::Option<arma::vec> \
      JOIN(io_option_dummy_col_, __COUNTER__) \
      (arma::vec(), ID, DESC, ALIAS, "arma::vec", \
      REQ, IN, !TRANS, testName);

  #define PARAM_UCOL(ID, DESC, ALIAS, REQ, TRANS, IN) \
      static mlpack::util::Option<arma::Col<size_t>> \
      JOIN(io_option_dummy_ucol_, __COUNTER__) \
      (arma::Col<size_t>(), ID, DESC, ALIAS, "arma::Col<size_t>", \
      REQ, IN, !TRANS, testName);

  #define PARAM_ROW(ID, DESC, ALIAS, REQ, TRANS, IN) \
      static mlpack::util::Option<arma::rowvec> \
      JOIN(io_option_dummy_row_, __COUNTER__) \
      (arma::rowvec(), ID, DESC, ALIAS, "arma::rowvec", \
      REQ, IN, !TRANS, testName);

  #define PARAM_UROW(ID, DESC, ALIAS, REQ, TRANS, IN) \
      static mlpack::util::Option<arma::Row<size_t>> \
      JOIN(io_option_dummy_urow_, __COUNTER__) \
      (arma::Row<size_t>(), ID, DESC, ALIAS, "arma::Row<size_t>", \
      REQ, IN, !TRANS, testName);

  // There are no uses of required models, so that is not an option to this
  // macro (it would be easy to add).
  #define PARAM_MODEL(TYPE, ID, DESC, ALIAS, REQ, IN) \
      static mlpack::util::Option<TYPE*> \
      JOIN(io_option_dummy_model_, __COUNTER__) \
      (nullptr, ID, DESC, ALIAS, #TYPE, REQ, IN, false, testName);
#else
  // We have to do some really bizarre stuff since __COUNTER__ isn't defined. I
  // don't think we can absolutely guarantee success, but it should be "good
  // enough".  We use the __LINE__ macro and the type of the parameter to try
  // and get a good guess at something unique.
  #define PARAM_IN(T, ID, DESC, ALIAS, DEF, REQ) \
      static mlpack::util::Option<T> \
      JOIN(JOIN(io_option_dummy_object_in_, __LINE__), opt) \
      (DEF, ID, DESC, ALIAS, #T, REQ, true, false, testName);

  #define PARAM_OUT(T, ID, DESC, ALIAS, DEF, REQ) \
      static mlpack::util::Option<T> \
      JOIN(JOIN(io_option_dummy_object_out_, __LINE__), opt) \
      (DEF, ID, DESC, ALIAS, #T, REQ, false, false, testName);

  #define PARAM_MATRIX(ID, DESC, ALIAS, REQ, TRANS, IN) \
      static mlpack::util::Option<arma::mat> \
      JOIN(JOIN(io_option_dummy_object_matrix_, __LINE__), opt) \
      (arma::mat(), ID, DESC, ALIAS, "arma::mat", REQ, IN, !TRANS, \
      testName);

  #define PARAM_UMATRIX(ID, DESC, ALIAS, REQ, TRANS, IN) \
      static mlpack::util::Option<arma::Mat<size_t>> \
      JOIN(JOIN(io_option_dummy_object_umatrix_, __LINE__), opt) \
      (arma::Mat<size_t>(), ID, DESC, ALIAS, "arma::Mat<size_t>", REQ, IN, \
      !TRANS, testName);

  #define PARAM_COL(ID, DESC, ALIAS, REQ, TRANS, IN) \
      static mlpack::util::Option<arma::vec> \
      JOIN(io_option_dummy_object_col_, __LINE__) \
      (arma::vec(), ID, DESC, ALIAS, "arma::vec", REQ, IN, !TRANS, \
      testName);

  #define PARAM_UCOL(ID, DESC, ALIAS, REQ, TRANS, IN) \
      static mlpack::util::Option<arma::Col<size_t>> \
      JOIN(io_option_dummy_object_ucol_, __LINE__) \
      (arma::Col<size_t>(), ID, DESC, ALIAS, "arma::Col<size_t>", REQ, IN, \
      !TRANS, testName);

  #define PARAM_ROW(ID, DESC, ALIAS, REQ, TRANS, IN) \
      static mlpack::util::Option<arma::rowvec> \
      JOIN(io_option_dummy_object_row_, __LINE__) \
      (arma::rowvec(), ID, DESC, ALIAS, "arma::rowvec", REQ, IN, !TRANS, \
      testName);

  #define PARAM_UROW(ID, DESC, ALIAS, REQ, TRANS, IN) \
      static mlpack::util::Option<arma::Row<size_t>> \
      JOIN(io_option_dummy_object_urow_, __LINE__) \
      (arma::Row<size_t>(), ID, DESC, ALIAS, "arma::Row<size_t>", REQ, IN, \
      !TRANS, testName);

  #define PARAM_MODEL(TYPE, ID, DESC, ALIAS, REQ, IN) \
      static mlpack::util::Option<TYPE*> \
      JOIN(JOIN(io_option_dummy_object_model_, __LINE__), opt) \
      (nullptr, ID, DESC, ALIAS, #TYPE, REQ, IN, false, \
      testName);
#endif

#endif<|MERGE_RESOLUTION|>--- conflicted
+++ resolved
@@ -72,24 +72,6 @@
  * @param SHORT_DESC Short two-sentence description of the program; it should
  *     describe what the program implements and does, and a quick overview of
  *     how it can be used and what it should be used for.
-<<<<<<< HEAD
- * @param DESC Long string describing what the program does and possibly a
- *     simple usage example.  Newlines should not be used here; this is taken
- *     care of by IO (however, you can explicitly specify newlines to denote
- *     new paragraphs).  You can also use printing macros like
- *     PRINT_PARAM_STRING(), PRINT_DATASET(), and others.
- * @param EXAMPLE A simple usage example.  You can also use printing macros like
- *     PRINT_PARAM_STRING(), PRINT_CALL(), and others.
- * @param ... A set of SEE_ALSO() macros that are used for generating
- *     documentation.  See the SEE_ALSO() macro.  This is a varargs argument, so
- *     you can add as many SEE_ALSO()s as you like.
- */
-#define PROGRAM_INFO(NAME, SHORT_DESC, DESC, EXAMPLE, ...) \
-    static mlpack::util::ProgramDoc \
-    io_programdoc_dummy_object = mlpack::util::ProgramDoc(NAME, SHORT_DESC, \
-    []() { return std::string(DESC) + std::string(EXAMPLE); }, []() \
-    { return ""; }, { __VA_ARGS__ })
-=======
  */
 #define BINDING_SHORT_DESC(SHORT_DESC) static \
     mlpack::util::ShortDescription \
@@ -183,7 +165,6 @@
       JOIN(JOIN(io_programsee_also_dummy_object_, __LINE__), opt) = \
       mlpack::util::SeeAlso(DESCRIPTION, LINK);
 #endif
->>>>>>> e5d138a3
 
 /**
  * Define a flag parameter.
