--- conflicted
+++ resolved
@@ -58,21 +58,13 @@
       GetSingleton().aliases[bindingName];
 
   // If found in current map, print fatal error and terminate the program, but
-<<<<<<< HEAD
-  // only if the parameter is not consistent.
-=======
   // only if the parameter is not a global parameter.
->>>>>>> 8df493bd
   if (bindingParams.count(data.name) && bindingName != "")
   {
     outstr << "Parameter '" << data.name << "' ('" << data.alias << "') "
            << "is defined multiple times with the same identifiers."
            << std::endl;
   }
-<<<<<<< HEAD
-  if (data.alias != '\0' && bindingAliases.count(data.alias) &&
-      bindingName != "")
-=======
   else if (bindingParams.count(data.name) && bindingName == "")
   {
     // It already exists; no need to add it again.
@@ -81,7 +73,6 @@
 
   // Check for duplicate aliases.
   if (data.alias != '\0' && bindingAliases.count(data.alias))
->>>>>>> 8df493bd
   {
     outstr << "Parameter '" << data.name << " ('" << data.alias << "') "
            << "is defined multiple times with the same alias." << std::endl;
