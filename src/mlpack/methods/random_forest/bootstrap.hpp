/**
 * @file methods/random_forest/bootstrap.hpp
 * @author Ryan Curtin
 *
 * Implementation of the Bootstrap() function, which creates a bootstrapped
 * dataset from the given input dataset.
 *
 * mlpack is free software; you may redistribute it and/or modify it under the
 * terms of the 3-clause BSD license.  You should have received a copy of the
 * 3-clause BSD license along with mlpack.  If not, see
 * http://www.opensource.org/licenses/BSD-3-Clause for more information.
 */
#ifndef MLPACK_METHODS_RANDOM_FOREST_BOOTSTRAP_HPP
#define MLPACK_METHODS_RANDOM_FOREST_BOOTSTRAP_HPP

namespace mlpack {

/**
 * Given a dataset, create another dataset via bootstrap sampling, with labels.
 */
class DefaultBootstrap
{
 public:
  template<bool UseWeights,
           typename MatType,
           typename LabelsType,
           typename WeightsType>
  void Bootstrap(const MatType& dataset,
                 const LabelsType& labels,
                 const WeightsType& weights,
                 MatType& bootstrapDataset,
                 LabelsType& bootstrapLabels,
                 WeightsType& bootstrapWeights)
  {
    bootstrapDataset.set_size(dataset.n_rows, dataset.n_cols);
    bootstrapLabels.set_size(labels.n_elem);
    if (UseWeights)
      bootstrapWeights.set_size(weights.n_elem);

    // Random sampling with replacement.
    arma::uvec indices = randi<arma::uvec>(dataset.n_cols,
<<<<<<< HEAD
      arma::distr_param(0, dataset.n_cols - 1));
=======
        DistrParam(0, dataset.n_cols - 1));
>>>>>>> e70a04fb
    bootstrapDataset = dataset.cols(indices);
    bootstrapLabels = labels.cols(indices);
    if (UseWeights)
      bootstrapWeights = weights.cols(indices);
  }
};

/**
 * No-op bootstrap strategy that just copies the input to the output.
 */
class IdentityBootstrap
{
 public:
  template<bool UseWeights,
           typename MatType,
           typename LabelsType,
           typename WeightsType>
  void Bootstrap(const MatType& dataset,
                 const LabelsType& labels,
                 const WeightsType& weights,
                 MatType& bootstrapDataset,
                 LabelsType& bootstrapLabels,
                 WeightsType& bootstrapWeights)
  {
    MakeAlias(bootstrapDataset, dataset, dataset.n_rows, dataset.n_cols);
    MakeAlias(bootstrapLabels, labels, labels.n_elem);
    if (UseWeights)
      MakeAlias(bootstrapWeights, weights, weights.n_elem);
  }
};

/**
 * Sequential bootstrap.
 * 
 * This sequential bootstrap is suitable for time-series that are not
 * independent and identically distributed (IID). The bootstrap will
 * generate variations of the data that are more IID. In order to do
 * that it takes an indicator matrix that is a measure for how
 * much informational overlap exists between each data point in the
 * data set. Then it will randomly draw from the dataset with
 * replacement but reducing the likelihood to draw data points that
<<<<<<< HEAD
 * have high informational overlap with already drawn samples.
=======
 * have high informational overlap with already drawn samples. The
 * algorithm assumes that events are active between a start and end
 * point. This allows for an efficient coding of the indicator matrix
 * as a `2 x n` matrix where each column has the start and end point
 * of the event.
>>>>>>> e70a04fb
 *
 * @tparam IndMatType Indicator matrix type.
 */
template<typename IndMatType = arma::umat>
class SequentialBootstrap
{
 public:
  /**
   * Constructor.
   *
<<<<<<< HEAD
   * @param[in] intervals See ComputeAverageUniqueness().
   */
  SequentialBootstrap(const IndMatType& intervals) :
    intervals(intervals)
  {
    if (intervals.n_rows != 2)
      throw std::invalid_argument(
        "SequentialBootstrap::SequentialBootstrap(): "
        "intervals must be a 2 x m matrix!");
  }

  /**
   * Compute the average uniqueness of each event at any sampling time point.
   * The average uniqueness is a measure for how isolated an event is during
   * its lifetime from other events.
   *
   * @param[in] intervals Is a `2 x m` matrix, where each of the m columns has
   *                      the start sample and the end sample of an interval.
   *                      This matrix is a space-efficient form of the
   *                      indicator matrix.
   * @param[in] indices Indices of the average uniqueness that is returned.
   *                    This parameter is used for optimization purposes so
   *                    that in the unit tests the average uniqueness for
   *                    all events can be accessed while in the production
   *                    code only a single element is accessed.
   * @return The average uniqueness of the events in @p intervals.
   */
  static arma::vec ComputeAverageUniqueness(
    const IndMatType& intervals,
    const arma::uvec& indices,
    const arma::vec&  concurrency)
  {
    arma::vec       avg(indices.n_rows, arma::fill::zeros);
    const arma::vec invConcurrency(
      arma::vec(concurrency.n_rows, arma::fill::ones) / concurrency);

    // In production code this loop is only entered once because
    // then indices.n_rows == 1.
    for (arma::uword i(0); i < indices.n_rows; ++i) {
      const arma::uword start(intervals(0, indices[i]));
      const arma::uword end(intervals(1, indices[i]));

      avg[i] = arma::accu(invConcurrency.rows(start, end)) /
        (end - start + 1);
    }

    return avg;
=======
   * @param[in] intervals Is a `2 x n` matrix, where each of the n columns has
   *                      the start sample and the end sample of an interval.
   *                      This matrix is a space-efficient form of the
   *                      indicator matrix.
   */
  SequentialBootstrap(const IndMatType& intervals) :
      intervals(intervals)
  {
    if (intervals.n_rows != 2)
      throw std::invalid_argument(
          "SequentialBootstrap::SequentialBootstrap(): "
          "intervals must be a 2 x n matrix!");
  }

  /**
   * Compute the average uniqueness of some events in an interval.
   * 
   * The average uniqueness is a measure for how isolated an event is during
   * its lifetime from other events.
   * @param[in] start Beginning of the interval (inclusive).
   * @param[in] end End of the interval (inclusive).
   * @param[in] invConcurrency Inverse concurrency of the samples.
   * @return The average uniqueness of the events in [@p start, @p end].
   */
  static double ComputeAverageUniqueness(
      arma::uword      start,
      arma::uword      end,
      const arma::vec& invConcurrency)
  {
    return arma::accu(invConcurrency.rows(start, end)) / (end - start + 1);
>>>>>>> e70a04fb
  }

  /**
   * Compute probabilities of the next draw for each observation.
   *
   * @param[in] phi List of previously drawn observations.
   * @param[in] phiSize Number of elements in use in @p phi. To
   *                    avoid reallocations, @p phi has been
   *                    overallocated already.
   * @param[in] concurrency Concurrency of the samples selected
   *                        by @p phi so far.
<<<<<<< HEAD
   * @param[in] intervals See ComputeAverageUniqueness().
   * @return The probabilities for each observation to be drawn in the next
   *         iteration.
   */
  static arma::vec ComputeNextDrawProbabilities(
    arma::uvec&       phi,
    arma::uword       phiSize,
    arma::vec&        concurrency,
    const IndMatType& intervals)
=======
   * @param[in] inConcurrency Inverse concurrency of the samples.
   * @param[in] intervals See SequentialBootstrap().
   * @param[out] avg The probabilities for each observation to be
   *                 drawn in the next iteration.
   */
  static void ComputeNextDrawProbabilities(
      arma::uvec&       phi,
      arma::uword       phiSize,
      arma::vec&        concurrency,
      arma::vec&        invConcurrency,
      const IndMatType& intervals,
      arma::vec&        avg)
>>>>>>> e70a04fb
  {
    // phi may have less rows than intervals has columns as
    // phi is grown in multiple steps.
    assert(phi.n_rows <= intervals.n_cols && phiSize < phi.n_rows);
<<<<<<< HEAD

    // Only in the test code we want to compute the full vector
    // of average uniqueness. Here, we are always only interested
    // in the average uniqueness of the latest value that is
    // added to phi.
    const arma::uvec indices(1u, arma::fill::value(phiSize));
    arma::vec        avg(intervals.n_cols);

    for (arma::uword i(0); i < avg.size(); ++i) {
      // Temporarily assume another concurrency for the current i.
      concurrency.subvec(intervals(0, i), intervals(1, i)) += 1.0;

      phi[phiSize] = i;
      avg[i] = ComputeAverageUniqueness(
        intervals.cols(phi.rows(0, phiSize)),
        indices,
        concurrency).back();

      concurrency.subvec(intervals(0, i), intervals(1, i)) -= 1.0;
    }

    return avg / arma::sum(avg);
=======
    assert(avg.n_rows == intervals.n_cols);

    for (arma::uword i(0); i < avg.size(); ++i)
    {
      // Temporarily assume another concurrency for the current i.
      concurrency.subvec(intervals(0, i), intervals(1, i)) += 1.0;
      invConcurrency.subvec(intervals(0, i), intervals(1, i)) =
          1.0 / concurrency.subvec(intervals(0, i), intervals(1, i));

      phi[phiSize] = i;
      avg[i] = ComputeAverageUniqueness(
          intervals(0, phi[phiSize]),
          intervals(1, phi[phiSize]),
          invConcurrency);

      concurrency.subvec(intervals(0, i), intervals(1, i)) -= 1.0;
      invConcurrency.subvec(intervals(0, i), intervals(1, i)) =
          1.0 / concurrency.subvec(intervals(0, i), intervals(1, i));
    }

    avg /= arma::sum(avg);
>>>>>>> e70a04fb
  }

  /**
   * Compute the samples of the next draw.
   *
   * @param[in] colCount Number of data points in the dataset and
   *                     the number of samples to draw respectively.
   *
<<<<<<< HEAD
   * @return A list of indices referring to the observations that should
   *         be sampled.
=======
   * @return A list of indices referring to the observations that
   *         should be sampled.
>>>>>>> e70a04fb
   */
  arma::uvec ComputeSamples(arma::uword colCount) const
  {
    // Randomly sample columns from the intervals matrix.
    DiscreteDistribution d(intervals.n_cols);
    arma::uvec           phi(colCount);
    arma::vec            concurrency(intervals.max() + 1, arma::fill::zeros);
<<<<<<< HEAD

    for (arma::uword i(0); i < colCount; ++i) {
      d.Probabilities() =
        ComputeNextDrawProbabilities(phi, i, concurrency, intervals);
      assert(d.Probabilities().size() == intervals.n_cols);

      const arma::vec sample(d.Random());

      assert(sample.size() == 1);
      phi[i] = sample[0];
      concurrency.subvec(intervals(0, phi[i]), intervals(1, phi[i])) += 1.0;
=======
    arma::vec            invConcurrency(intervals.max() + 1, arma::fill::ones);

    for (arma::uword i(0); i < colCount; ++i)
    {
      ComputeNextDrawProbabilities(
          phi, i, concurrency, invConcurrency, intervals, d.Probabilities());
      assert(d.Probabilities().size() == intervals.n_cols);

      phi[i] = d.Random()[0];
      concurrency.subvec(intervals(0, phi[i]), intervals(1, phi[i])) += 1.0;
      invConcurrency.subvec(intervals(0, phi[i]), intervals(1, phi[i])) =
          1.0 / concurrency.subvec(intervals(0, phi[i]), intervals(1, phi[i]));
>>>>>>> e70a04fb
    }

    return phi;
  }

<<<<<<< HEAD
  template<bool UseWeights,
    typename MatType,
    typename LabelsType,
    typename WeightsType>
  void Bootstrap(const MatType& dataset,
    const LabelsType& labels,
    const WeightsType& weights,
    MatType& bootstrapDataset,
    LabelsType& bootstrapLabels,
    WeightsType& bootstrapWeights)
  {
    if (labels.n_cols != intervals.n_cols)
      throw std::invalid_argument("SequentialBootstrap::Bootstrap(): "
        "labels n_cols and intervals n_cols differ!");

    // observations are stored as columns and dimensions
    // (number of features) as rows.
    const arma::uvec phi(ComputeSamples(dataset.n_cols));
=======
  template<
      bool UseWeights,
      typename MatType,
      typename LabelsType,
      typename WeightsType>
  void Bootstrap(
      const MatType&     dataset,
      const LabelsType&  labels,
      const WeightsType& weights,
      MatType&           bootstrapDataset,
      LabelsType&        bootstrapLabels,
      WeightsType&       bootstrapWeights)
  {
    if (labels.n_cols != intervals.n_cols)
      throw std::invalid_argument("SequentialBootstrap::Bootstrap(): "
          "labels n_cols and intervals n_cols differ!");

    // observations are stored as columns and dimensions
    // (number of features) as rows.
    const arma::uvec phi = ComputeSamples(dataset.n_cols);
>>>>>>> e70a04fb

    bootstrapDataset = dataset.cols(phi);
    bootstrapLabels = labels.cols(phi);
    if (UseWeights)
<<<<<<< HEAD
      bootstrapWeights = weights.rows(phi);
=======
      bootstrapWeights = weights.cols(phi);
>>>>>>> e70a04fb
  }

 private:
  const IndMatType intervals;
};

} // namespace mlpack

#endif<|MERGE_RESOLUTION|>--- conflicted
+++ resolved
@@ -39,11 +39,7 @@
 
     // Random sampling with replacement.
     arma::uvec indices = randi<arma::uvec>(dataset.n_cols,
-<<<<<<< HEAD
-      arma::distr_param(0, dataset.n_cols - 1));
-=======
         DistrParam(0, dataset.n_cols - 1));
->>>>>>> e70a04fb
     bootstrapDataset = dataset.cols(indices);
     bootstrapLabels = labels.cols(indices);
     if (UseWeights)
@@ -85,15 +81,11 @@
  * much informational overlap exists between each data point in the
  * data set. Then it will randomly draw from the dataset with
  * replacement but reducing the likelihood to draw data points that
-<<<<<<< HEAD
- * have high informational overlap with already drawn samples.
-=======
  * have high informational overlap with already drawn samples. The
  * algorithm assumes that events are active between a start and end
  * point. This allows for an efficient coding of the indicator matrix
  * as a `2 x n` matrix where each column has the start and end point
  * of the event.
->>>>>>> e70a04fb
  *
  * @tparam IndMatType Indicator matrix type.
  */
@@ -104,55 +96,6 @@
   /**
    * Constructor.
    *
-<<<<<<< HEAD
-   * @param[in] intervals See ComputeAverageUniqueness().
-   */
-  SequentialBootstrap(const IndMatType& intervals) :
-    intervals(intervals)
-  {
-    if (intervals.n_rows != 2)
-      throw std::invalid_argument(
-        "SequentialBootstrap::SequentialBootstrap(): "
-        "intervals must be a 2 x m matrix!");
-  }
-
-  /**
-   * Compute the average uniqueness of each event at any sampling time point.
-   * The average uniqueness is a measure for how isolated an event is during
-   * its lifetime from other events.
-   *
-   * @param[in] intervals Is a `2 x m` matrix, where each of the m columns has
-   *                      the start sample and the end sample of an interval.
-   *                      This matrix is a space-efficient form of the
-   *                      indicator matrix.
-   * @param[in] indices Indices of the average uniqueness that is returned.
-   *                    This parameter is used for optimization purposes so
-   *                    that in the unit tests the average uniqueness for
-   *                    all events can be accessed while in the production
-   *                    code only a single element is accessed.
-   * @return The average uniqueness of the events in @p intervals.
-   */
-  static arma::vec ComputeAverageUniqueness(
-    const IndMatType& intervals,
-    const arma::uvec& indices,
-    const arma::vec&  concurrency)
-  {
-    arma::vec       avg(indices.n_rows, arma::fill::zeros);
-    const arma::vec invConcurrency(
-      arma::vec(concurrency.n_rows, arma::fill::ones) / concurrency);
-
-    // In production code this loop is only entered once because
-    // then indices.n_rows == 1.
-    for (arma::uword i(0); i < indices.n_rows; ++i) {
-      const arma::uword start(intervals(0, indices[i]));
-      const arma::uword end(intervals(1, indices[i]));
-
-      avg[i] = arma::accu(invConcurrency.rows(start, end)) /
-        (end - start + 1);
-    }
-
-    return avg;
-=======
    * @param[in] intervals Is a `2 x n` matrix, where each of the n columns has
    *                      the start sample and the end sample of an interval.
    *                      This matrix is a space-efficient form of the
@@ -183,7 +126,6 @@
       const arma::vec& invConcurrency)
   {
     return arma::accu(invConcurrency.rows(start, end)) / (end - start + 1);
->>>>>>> e70a04fb
   }
 
   /**
@@ -195,17 +137,6 @@
    *                    overallocated already.
    * @param[in] concurrency Concurrency of the samples selected
    *                        by @p phi so far.
-<<<<<<< HEAD
-   * @param[in] intervals See ComputeAverageUniqueness().
-   * @return The probabilities for each observation to be drawn in the next
-   *         iteration.
-   */
-  static arma::vec ComputeNextDrawProbabilities(
-    arma::uvec&       phi,
-    arma::uword       phiSize,
-    arma::vec&        concurrency,
-    const IndMatType& intervals)
-=======
    * @param[in] inConcurrency Inverse concurrency of the samples.
    * @param[in] intervals See SequentialBootstrap().
    * @param[out] avg The probabilities for each observation to be
@@ -218,35 +149,10 @@
       arma::vec&        invConcurrency,
       const IndMatType& intervals,
       arma::vec&        avg)
->>>>>>> e70a04fb
   {
     // phi may have less rows than intervals has columns as
     // phi is grown in multiple steps.
     assert(phi.n_rows <= intervals.n_cols && phiSize < phi.n_rows);
-<<<<<<< HEAD
-
-    // Only in the test code we want to compute the full vector
-    // of average uniqueness. Here, we are always only interested
-    // in the average uniqueness of the latest value that is
-    // added to phi.
-    const arma::uvec indices(1u, arma::fill::value(phiSize));
-    arma::vec        avg(intervals.n_cols);
-
-    for (arma::uword i(0); i < avg.size(); ++i) {
-      // Temporarily assume another concurrency for the current i.
-      concurrency.subvec(intervals(0, i), intervals(1, i)) += 1.0;
-
-      phi[phiSize] = i;
-      avg[i] = ComputeAverageUniqueness(
-        intervals.cols(phi.rows(0, phiSize)),
-        indices,
-        concurrency).back();
-
-      concurrency.subvec(intervals(0, i), intervals(1, i)) -= 1.0;
-    }
-
-    return avg / arma::sum(avg);
-=======
     assert(avg.n_rows == intervals.n_cols);
 
     for (arma::uword i(0); i < avg.size(); ++i)
@@ -268,7 +174,6 @@
     }
 
     avg /= arma::sum(avg);
->>>>>>> e70a04fb
   }
 
   /**
@@ -277,13 +182,8 @@
    * @param[in] colCount Number of data points in the dataset and
    *                     the number of samples to draw respectively.
    *
-<<<<<<< HEAD
-   * @return A list of indices referring to the observations that should
-   *         be sampled.
-=======
    * @return A list of indices referring to the observations that
    *         should be sampled.
->>>>>>> e70a04fb
    */
   arma::uvec ComputeSamples(arma::uword colCount) const
   {
@@ -291,19 +191,6 @@
     DiscreteDistribution d(intervals.n_cols);
     arma::uvec           phi(colCount);
     arma::vec            concurrency(intervals.max() + 1, arma::fill::zeros);
-<<<<<<< HEAD
-
-    for (arma::uword i(0); i < colCount; ++i) {
-      d.Probabilities() =
-        ComputeNextDrawProbabilities(phi, i, concurrency, intervals);
-      assert(d.Probabilities().size() == intervals.n_cols);
-
-      const arma::vec sample(d.Random());
-
-      assert(sample.size() == 1);
-      phi[i] = sample[0];
-      concurrency.subvec(intervals(0, phi[i]), intervals(1, phi[i])) += 1.0;
-=======
     arma::vec            invConcurrency(intervals.max() + 1, arma::fill::ones);
 
     for (arma::uword i(0); i < colCount; ++i)
@@ -316,32 +203,11 @@
       concurrency.subvec(intervals(0, phi[i]), intervals(1, phi[i])) += 1.0;
       invConcurrency.subvec(intervals(0, phi[i]), intervals(1, phi[i])) =
           1.0 / concurrency.subvec(intervals(0, phi[i]), intervals(1, phi[i]));
->>>>>>> e70a04fb
     }
 
     return phi;
   }
 
-<<<<<<< HEAD
-  template<bool UseWeights,
-    typename MatType,
-    typename LabelsType,
-    typename WeightsType>
-  void Bootstrap(const MatType& dataset,
-    const LabelsType& labels,
-    const WeightsType& weights,
-    MatType& bootstrapDataset,
-    LabelsType& bootstrapLabels,
-    WeightsType& bootstrapWeights)
-  {
-    if (labels.n_cols != intervals.n_cols)
-      throw std::invalid_argument("SequentialBootstrap::Bootstrap(): "
-        "labels n_cols and intervals n_cols differ!");
-
-    // observations are stored as columns and dimensions
-    // (number of features) as rows.
-    const arma::uvec phi(ComputeSamples(dataset.n_cols));
-=======
   template<
       bool UseWeights,
       typename MatType,
@@ -362,16 +228,11 @@
     // observations are stored as columns and dimensions
     // (number of features) as rows.
     const arma::uvec phi = ComputeSamples(dataset.n_cols);
->>>>>>> e70a04fb
 
     bootstrapDataset = dataset.cols(phi);
     bootstrapLabels = labels.cols(phi);
     if (UseWeights)
-<<<<<<< HEAD
-      bootstrapWeights = weights.rows(phi);
-=======
       bootstrapWeights = weights.cols(phi);
->>>>>>> e70a04fb
   }
 
  private:
