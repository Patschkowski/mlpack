--- conflicted
+++ resolved
@@ -68,26 +68,17 @@
 
 // The user may specify the type of tree to use, and a few parameters for tree
 // building.
-<<<<<<< HEAD
 PARAM_STRING_IN("tree_type", "Type of tree to use: 'kd', 'vp', 'rp', 'max-rp', "
-    "'cover', 'r', 'r-star', 'x', 'ball', 'hilbert-r', 'r-plus', "
-    "'r-plus-plus'.", "t", "kd");
-PARAM_INT_IN("leaf_size", "Leaf size for tree building (used for kd-trees, "
-    "vp trees, random projection trees, R trees, R* trees, X trees, "
-    "Hilbert R trees, R+ trees and R++ trees).", "l", 20);
-=======
-PARAM_STRING_IN("tree_type", "Type of tree to use: 'kd', 'vp', 'cover', 'r', "
-    "'r-star', 'x', 'ball', 'hilbert-r', 'r-plus', 'r-plus-plus', 'spill'.",
-    "t", "kd");
+    "'cover', 'r', 'r-star', 'x', 'ball', 'hilbert-r', 'r-plus', 'r-plus-plus',"
+    " 'spill'.", "t", "kd");
 PARAM_INT_IN("leaf_size", "Leaf size for tree building (used for kd-trees, vp "
-    "trees, R trees, R* trees, X trees, Hilbert R trees, R+ trees, R++ trees "
-    "and spill trees).", "l", 20);
+    "trees, random projection trees, R trees, R* trees, X trees, "
+    "Hilbert R trees, R+ trees, R++ trees and spill trees).", "l", 20);
 PARAM_DOUBLE_IN("tau", "Overlapping size (only valid for spill trees).", "u",
     0);
 PARAM_DOUBLE_IN("rho", "Balance threshold (only valid for spill trees).", "b",
     0.7);
 
->>>>>>> 815391bc
 PARAM_FLAG("random_basis", "Before tree-building, project the data onto a "
     "random orthogonal basis.", "R");
 PARAM_INT_IN("seed", "Random seed (if 0, std::time(NULL) is used).", "s", 0);
@@ -230,13 +221,8 @@
       tree = KNNModel::MAX_RP_TREE;
     else
       Log::Fatal << "Unknown tree type '" << treeType << "'; valid choices are "
-<<<<<<< HEAD
           << "'kd', 'vp', 'rp', 'max-rp', 'cover', 'r', 'r-star', 'x', 'ball', "
-          << "'hilbert-r', 'r-plus' and 'r-plus-plus'." << endl;
-=======
-          << "'kd', 'cover', 'r', 'r-star', 'x', 'ball', 'hilbert-r', "
-          << "'r-plus', 'r-plus-plus', 'vp' and 'spill'." << endl;
->>>>>>> 815391bc
+          << "'hilbert-r', 'r-plus' and 'r-plus-plus', and 'spill'." << endl;
 
     knn.TreeType() = tree;
     knn.RandomBasis() = randomBasis;
