--- conflicted
+++ resolved
@@ -166,33 +166,17 @@
       true, "tolerance must be positive");
 
   // Optimizer has to be L-BFGS or SGD.
-<<<<<<< HEAD
-  RequireParamInSet<string>("optimizer", { "lbfgs", "sgd", "minibatch-sgd" },
+  RequireParamInSet<string>("optimizer", { "lbfgs", "sgd" },
       true, "unknown optimizer");
-=======
-  if (optimizerType != "lbfgs" && optimizerType != "sgd")
-    Log::Fatal << "--optimizer must be 'lbfgs', or 'sgd'." << endl;
->>>>>>> 6d1cf775
 
   // Lambda must be positive.
   RequireParamValue<double>("lambda", [](double x) { return x >= 0.0; },
       true, "lambda must be positive or zero");
 
   // Decision boundary must be between 0 and 1.
-<<<<<<< HEAD
   RequireParamValue<double>("decision_boundary",
       [](double x) { return x >= 0.0 && x <= 1.0; }, true,
       "decision boundary must be between 0.0 and 1.0");
-=======
-  if (decisionBoundary < 0.0 || decisionBoundary > 1.0)
-    Log::Fatal << "Decision boundary (--decision_boundary) must be between 0.0 "
-        << "and 1.0 (received " << decisionBoundary << ")." << endl;
-
-  if ((stepSize < 0.0) &&
-      (optimizerType == "sgd"))
-    Log::Fatal << "Step size (--step_size) must be positive (received "
-        << stepSize << ")." << endl;
->>>>>>> 6d1cf775
 
   RequireParamValue<double>("step_size", [](double x) { return x >= 0.0; },
       true, "step size must be positive");
@@ -202,18 +186,8 @@
         << "because 'sgd' optimizer is not being used." << endl;
   }
 
-<<<<<<< HEAD
-  if (CLI::HasParam("batch_size") && optimizerType != "minibatch-sgd")
-  {
-    Log::Warn << "Batch size (" << PRINT_PARAM_STRING("batch_size") << ") "
-        << "ignored because 'minibatch-sgd' optimizer is not being used."
-        << endl;
-  }
-=======
-  if (CLI::HasParam("batch_size") && optimizerType != "sgd")
-    Log::Warn << "Batch size (--batch_size) ignored because 'sgd' "
-        << "optimizer is not being used." << endl;
->>>>>>> 6d1cf775
+  if (optimizerType != "sgd")
+    ReportIgnoredParam({{ }}, "batch_size");
 
   // These are the matrices we might use.
   arma::mat regressors;
