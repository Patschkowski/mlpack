/**
 * @file methods/ann/loss_functions/sigmoid_cross_entropy_error_impl.hpp
 * @author Kris Singh
 * @author Shikhar Jaiswal
 *
 * Implementation of the sigmoid cross entropy error performance function.
 *
 * mlpack is free software; you may redistribute it and/or modify it under the
 * terms of the 3-clause BSD license.  You should have received a copy of the
 * 3-clause BSD license along with mlpack.  If not, see
 * http://www.opensource.org/licenses/BSD-3-Clause for more information.
 */
#ifndef MLPACK_METHODS_ANN_LOSS_FUNCTION_SIGMOID_CROSS_ENTROPY_ERROR_IMPL_HPP
#define MLPACK_METHODS_ANN_LOSS_FUNCTION_SIGMOID_CROSS_ENTROPY_ERROR_IMPL_HPP

// In case it hasn't yet been included.
#include "sigmoid_cross_entropy_error.hpp"
#include <mlpack/methods/ann/activation_functions/softplus_function.hpp>

namespace mlpack {
namespace ann /** Artificial Neural Network. */ {

<<<<<<< HEAD
template<typename MatType>
SigmoidCrossEntropyErrorType<MatType>::SigmoidCrossEntropyErrorType()
=======
template<typename InputDataType, typename OutputDataType>
SigmoidCrossEntropyError<InputDataType, OutputDataType>
::SigmoidCrossEntropyError(const bool reduction): reduction(reduction)
>>>>>>> c4bb721e
{
  // Nothing to do here.
}

template<typename MatType>
inline typename MatType::elem_type
SigmoidCrossEntropyErrorType<MatType>::Forward(
    const MatType& prediction,
    const MatType& target)
{
  typedef typename MatType::elem_type ElemType;
  ElemType maximum = 0;
  for (size_t i = 0; i < prediction.n_elem; ++i)
  {
    maximum += std::max(prediction[i], 0.0) +
        std::log(1 + std::exp(-std::abs(prediction[i])));
  }

  ElemType lossSum = maximum - arma::accu(prediction % target);

  if (reduction)
    return lossSum;

  return lossSum / target.n_elem;
}

template<typename MatType>
inline void SigmoidCrossEntropyErrorType<MatType>::Backward(
    const MatType& prediction,
    const MatType& target,
    MatType& loss)
{
  loss = 1.0 / (1.0 + arma::exp(-prediction)) - target;

  if (!reduction)
    loss = loss / target.n_elem;
}

<<<<<<< HEAD
=======
template<typename InputDataType, typename OutputDataType>
template<typename Archive>
void SigmoidCrossEntropyError<InputDataType, OutputDataType>::serialize(
    Archive& ar ,
    const uint32_t /* version */)
{
  ar(CEREAL_NVP(reduction));
}

>>>>>>> c4bb721e
} // namespace ann
} // namespace mlpack

#endif<|MERGE_RESOLUTION|>--- conflicted
+++ resolved
@@ -20,14 +20,10 @@
 namespace mlpack {
 namespace ann /** Artificial Neural Network. */ {
 
-<<<<<<< HEAD
 template<typename MatType>
-SigmoidCrossEntropyErrorType<MatType>::SigmoidCrossEntropyErrorType()
-=======
-template<typename InputDataType, typename OutputDataType>
-SigmoidCrossEntropyError<InputDataType, OutputDataType>
-::SigmoidCrossEntropyError(const bool reduction): reduction(reduction)
->>>>>>> c4bb721e
+SigmoidCrossEntropyErrorType<MatType>::SigmoidCrossEntropyErrorType(
+    const bool reduction) :
+    reduction(reduction)
 {
   // Nothing to do here.
 }
@@ -66,18 +62,15 @@
     loss = loss / target.n_elem;
 }
 
-<<<<<<< HEAD
-=======
-template<typename InputDataType, typename OutputDataType>
+template<typename MatType>
 template<typename Archive>
-void SigmoidCrossEntropyError<InputDataType, OutputDataType>::serialize(
-    Archive& ar ,
+void SigmoidCrossEntropyError<MatType>::serialize(
+    Archive& ar,
     const uint32_t /* version */)
 {
   ar(CEREAL_NVP(reduction));
 }
 
->>>>>>> c4bb721e
 } // namespace ann
 } // namespace mlpack
 
