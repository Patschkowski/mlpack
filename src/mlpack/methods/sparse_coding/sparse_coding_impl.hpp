/**
 * @file methods/sparse_coding/sparse_coding_impl.hpp
 * @author Nishant Mehta
 *
 * Implementation of Sparse Coding with Dictionary Learning using l1 (LASSO) or
 * l1+l2 (Elastic Net) regularization.
 *
 * mlpack is free software; you may redistribute it and/or modify it under the
 * terms of the 3-clause BSD license.  You should have received a copy of the
 * 3-clause BSD license along with mlpack.  If not, see
 * http://www.opensource.org/licenses/BSD-3-Clause for more information.
 */
#ifndef MLPACK_METHODS_SPARSE_CODING_SPARSE_CODING_IMPL_HPP
#define MLPACK_METHODS_SPARSE_CODING_SPARSE_CODING_IMPL_HPP

// In case it hasn't already been included.
#include "sparse_coding.hpp"

namespace mlpack {

template<typename DictionaryInitializer>
SparseCoding::SparseCoding(
    const arma::mat& data,
    const size_t atoms,
    const double lambda1,
    const double lambda2,
    const size_t maxIterations,
    const double objTolerance,
    const double newtonTolerance,
    const DictionaryInitializer& initializer) :
    atoms(atoms),
    lambda1(lambda1),
    lambda2(lambda2),
    maxIterations(maxIterations),
    objTolerance(objTolerance),
    newtonTolerance(newtonTolerance)
{
  Train(data, initializer);
}

inline SparseCoding::SparseCoding(
    const size_t atoms,
    const double lambda1,
    const double lambda2,
    const size_t maxIterations,
    const double objTolerance,
    const double newtonTolerance) :
    atoms(atoms),
    lambda1(lambda1),
    lambda2(lambda2),
    maxIterations(maxIterations),
    objTolerance(objTolerance),
    newtonTolerance(newtonTolerance)
{
  // Nothing to do.
}

inline void SparseCoding::Encode(const arma::mat& data,
                                 arma::mat& codes)
{
  // When using the Cholesky version of LARS, this is correct even if
  // lambda2 > 0.
  arma::mat matGram = trans(dictionary) * dictionary;

  codes.set_size(atoms, data.n_cols);
  for (size_t i = 0; i < data.n_cols; ++i)
  {
    // Report progress.
    if ((i % 100) == 0)
      Log::Debug << "Optimization at point " << i << "." << std::endl;

    bool useCholesky = true;
    // Intercept fitting and data normalization is disabled.
    LARS<> lars(useCholesky, lambda1, lambda2, 1e-16 /* default tolerance */,
        false, false);

    // Create an alias of the code (using the same memory), and then LARS will
    // place the result directly into that; then we will not need to have an
    // extra copy.
    arma::vec code = codes.unsafe_col(i);
    arma::rowvec responses = data.unsafe_col(i).t();
    lars.Train(dictionary, responses, false, useCholesky, matGram);
    code = lars.Beta();
  }
}

// Dictionary step for optimization.
inline double SparseCoding::OptimizeDictionary(const arma::mat& data,
                                               const arma::mat& codes,
                                               const arma::uvec& adjacencies)
{
  // Count the number of atomic neighbors for each point x^i.
  arma::uvec neighborCounts = arma::zeros<arma::uvec>(data.n_cols, 1);

  if (adjacencies.n_elem > 0)
  {
    // This gets the column index.  Intentional integer division.
    size_t curPointInd = (size_t) (adjacencies(0) / atoms);

    size_t nextColIndex = (curPointInd + 1) * atoms;
    for (size_t l = 1; l < adjacencies.n_elem; ++l)
    {
      // If l no longer refers to an element in this column, advance the column
      // number accordingly.
      if (adjacencies(l) >= nextColIndex)
      {
        curPointInd = (size_t) (adjacencies(l) / atoms);
        nextColIndex = (curPointInd + 1) * atoms;
      }

      ++neighborCounts(curPointInd);
    }
  }

  // Handle the case of inactive atoms (atoms not used in the given coding).
  std::vector<arma::uword> activeAtoms;
  for (arma::uword j = 0; j < atoms; ++j)
  {
<<<<<<< HEAD
    if (accu(codes.row(j) != 0) == 0)
      inactiveAtoms.push_back(j);
=======
    if (arma::any(codes.row(j) != 0))
      activeAtoms.push_back(j);
>>>>>>> 075ed729
  }

  const size_t nActiveAtoms = activeAtoms.size();
  const size_t nInactiveAtoms = atoms - nActiveAtoms;

  // Efficient construction of Z restricted to active atoms.
  arma::mat matActiveZ;
  if (nInactiveAtoms > 0)
  {
    matActiveZ = codes.rows(arma::uvec(activeAtoms));
  }

  if (nInactiveAtoms > 0)
  {
    Log::Warn << "There are " << nInactiveAtoms
        << " inactive atoms. They will be re-initialized randomly.\n";
  }

  Log::Debug << "Solving Dual via Newton's Method.\n";

  // Solve using Newton's method in the dual - note that the final dot
  // multiplication with inv(A) seems to be unavoidable. Although more
  // expensive, the code written this way (we use solve()) should be more
  // numerically stable than just using inv(A) for everything.
  arma::vec dualVars = arma::zeros<arma::vec>(nActiveAtoms);

  // vec dualVars = 1e-14 * ones<vec>(nActiveAtoms);

  // Method used by feature sign code - fails miserably here.  Perhaps the
  // MATLAB optimizer fmincon does something clever?
  // vec dualVars = 10.0 * randu(nActiveAtoms, 1);

  // vec dualVars = diagvec(solve(dictionary, data * trans(codes))
  //    - codes * trans(codes));
  // for (size_t i = 0; i < dualVars.n_elem; ++i)
  //   if (dualVars(i) < 0)
  //     dualVars(i) = 0;

  bool converged = false;

  // If we have any inactive atoms, we must construct these differently.
  arma::mat codesXT;
  arma::mat codesZT;

  if (nInactiveAtoms == 0)
  {
    codesXT = codes * trans(data);
    codesZT = codes * trans(codes);
  }
  else
  {
    codesXT = matActiveZ * trans(data);
    codesZT = matActiveZ * trans(matActiveZ);
  }

  double normGradient = 0;
  double improvement = 0;
  for (size_t t = 1; (t != maxIterations) && !converged; ++t)
  {
    arma::mat A = codesZT + diagmat(dualVars);

    arma::mat matAInvZXT = solve(A, codesXT);

    arma::vec gradient = -sum(square(matAInvZXT), 1);
    gradient += 1;

    arma::mat hessian = -(-2 * (matAInvZXT * trans(matAInvZXT)) % inv(A));

    arma::vec searchDirection = -solve(hessian, gradient);

    // Armijo line search.
    const double c = 1e-4;
    double alpha = 1.0;
    const double rho = 0.9;
    double sufficientDecrease = c * dot(gradient, searchDirection);

    // A maxIterations parameter for the Armijo line search may be a good idea,
    // but it doesn't seem to be causing any problems for now.
    while (true)
    {
      // Calculate objective.
      double sumDualVars = sum(dualVars);
      double fOld = -(-trace(trans(codesXT) * matAInvZXT) - sumDualVars);
      double fNew = -(-trace(trans(codesXT) * solve(codesZT +
          diagmat(dualVars + alpha * searchDirection), codesXT)) -
          (sumDualVars + alpha * sum(searchDirection)));

      if (fNew <= fOld + alpha * sufficientDecrease)
      {
        searchDirection = alpha * searchDirection;
        improvement = fOld - fNew;
        break;
      }

      alpha *= rho;
    }

    // Take step and print useful information.
    dualVars += searchDirection;
    normGradient = norm(gradient, 2);
    Log::Debug << "Newton Method iteration " << t << ":" << std::endl;
    Log::Debug << "  Gradient norm: " << std::scientific << normGradient
        << "." << std::endl;
    Log::Debug << "  Improvement: " << std::scientific << improvement << ".\n";

    if (normGradient < newtonTolerance)
      converged = true;
  }

  if (nInactiveAtoms == 0)
  {
    // Directly update dictionary.
    dictionary = trans(solve(codesZT + diagmat(dualVars), codesXT));
  }
  else
  {
    arma::mat activeDictionary = trans(solve(codesZT +
        diagmat(dualVars), codesXT));

    // Update all atoms.
    size_t currentActiveIndex = 0;
    for (size_t i = 0; i < atoms; ++i)
    {
      if (currentActiveIndex >= activeAtoms.size() ||
          activeAtoms[currentActiveIndex] != i)
      {
        // This atom is inactive.  Reinitialize it randomly.
        dictionary.col(i) = (data.col(RandInt(data.n_cols)) +
                             data.col(RandInt(data.n_cols)) +
                             data.col(RandInt(data.n_cols)));

        dictionary.col(i) /= norm(dictionary.col(i), 2);
      }
      else
      {
        // Update estimate.
        dictionary.col(i) = activeDictionary.col(currentActiveIndex);

        // Increment active index counter.
        ++currentActiveIndex;
      }
    }
  }

  return normGradient;
}

// Project each atom of the dictionary back into the unit ball (if necessary).
inline void SparseCoding::ProjectDictionary()
{
  for (size_t j = 0; j < atoms; ++j)
  {
    double atomNorm = norm(dictionary.col(j), 2);
    if (atomNorm > 1)
    {
      Log::Info << "Norm of atom " << j << " exceeds 1 (" << std::scientific
          << atomNorm << ").  Shrinking...\n";
      dictionary.col(j) /= atomNorm;
    }
  }
}

// Compute the objective function.
inline double SparseCoding::Objective(const arma::mat& data, 
                                      const arma::mat& codes)
    const
{
  double l11NormZ = sum(sum(arma::abs(codes)));
  double froNormResidual = norm(data - (dictionary * codes), "fro");

  if (lambda2 > 0)
  {
    double froNormZ = norm(codes, "fro");
    return 0.5 * (std::pow(froNormResidual, 2.0) + (lambda2 *
        std::pow(froNormZ, 2.0))) + (lambda1 * l11NormZ);
  }
  else // It can be simpler.
  {
    return 0.5 * std::pow(froNormResidual, 2.0) + lambda1 * l11NormZ;
  }
}

template<typename DictionaryInitializer>
double SparseCoding::Train(
    const arma::mat& data,
    const DictionaryInitializer& initializer)
{
  // Now, train.

  // Initialize the dictionary.
  initializer.Initialize(data, atoms, dictionary);

  double lastObjVal = DBL_MAX;

  // Take the initial coding step, which has to happen before entering the main
  // optimization loop.
  Log::Info << "Initial coding step." << std::endl;

  arma::mat codes(atoms, data.n_cols);
  Encode(data, codes);
  arma::uvec adjacencies = find(codes);

  Log::Info << "  Sparsity level: " << 100.0 * ((double) (adjacencies.n_elem))
      / ((double) (atoms * data.n_cols)) << "%." << std::endl;
  Log::Info << "  Objective value: " << Objective(data, codes) << "."
      << std::endl;

  for (size_t t = 1; t != maxIterations; ++t)
  {
    // Print current iteration, and maximum number of iterations (if it isn't
    // 0).
    Log::Info << "Iteration " << t;
    if (maxIterations != 0)
      Log::Info << " of " << maxIterations;
    Log::Info << "." << std::endl;

    // First step: optimize the dictionary.
    Log::Info << "Performing dictionary step... " << std::endl;
    OptimizeDictionary(data, codes, adjacencies);
    Log::Info << "  Objective value: " << Objective(data, codes) << "."
        << std::endl;

    // Second step: perform the coding.
    Log::Info << "Performing coding step..." << std::endl;
    Encode(data, codes);
    // Get the indices of all the nonzero elements in the codes.
    adjacencies = find(codes);
    Log::Info << "  Sparsity level: " << 100.0 * ((double) (adjacencies.n_elem))
        / ((double) (atoms * data.n_cols)) << "%." << std::endl;

    // Find the new objective value and improvement so we can check for
    // convergence.
    double curObjVal = Objective(data, codes);
    double improvement = lastObjVal - curObjVal;
    Log::Info << "  Objective value: " << curObjVal << " (improvement "
        << std::scientific << improvement << ")." << std::endl;

    lastObjVal = curObjVal;

    // Have we converged?
    if (improvement < objTolerance)
    {
      Log::Info << "Converged within tolerance " << objTolerance << ".\n";
      break;
    }
  }

  return lastObjVal;
}

template<typename Archive>
void SparseCoding::serialize(Archive& ar, const uint32_t /* version */)
{
  ar(CEREAL_NVP(atoms));
  ar(CEREAL_NVP(dictionary));
  ar(CEREAL_NVP(lambda1));
  ar(CEREAL_NVP(lambda2));
  ar(CEREAL_NVP(maxIterations));
  ar(CEREAL_NVP(objTolerance));
  ar(CEREAL_NVP(newtonTolerance));
}

} // namespace mlpack

#endif<|MERGE_RESOLUTION|>--- conflicted
+++ resolved
@@ -116,13 +116,8 @@
   std::vector<arma::uword> activeAtoms;
   for (arma::uword j = 0; j < atoms; ++j)
   {
-<<<<<<< HEAD
-    if (accu(codes.row(j) != 0) == 0)
-      inactiveAtoms.push_back(j);
-=======
     if (arma::any(codes.row(j) != 0))
       activeAtoms.push_back(j);
->>>>>>> 075ed729
   }
 
   const size_t nActiveAtoms = activeAtoms.size();
