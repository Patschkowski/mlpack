<!--
sidebar.html

This file defines the documentation sidebar.  If you are adding a new
documentation file, be sure to add the link here in the right section.

This is in pure HTML due to the kramdown parser not being able to read bulleted
lists with details.

All relative links should be prefixed with "LINKROOT".  These will be replaced
when the sidebar is built for each page.
-->

<div id="sidebar">
<ul>
  <li>
  <details open="true"> <!-- default open for non-binding pages -->
    <summary>
      <a href="LINKROOTindex.html" class="textlink"><b>C++ API Documentation</b></a>
    </summary>

    <ul>
      <!-- General "getting started" documentation -->
      <li>
        <a href="LINKROOTquickstart/cpp.html">Quickstart</a>
      </li>
      <li>
        <a href="LINKROOTuser/matrices.html">Matrices and data</a>
      </li>
      <li>
        <a href="LINKROOTuser/load_save.html">Loading and saving</a>
      </li>
      <li class="bottom-space">
        <a href="LINKROOTcitation.html">Citation</a>
      </li>

      <!-- Documentation for library core functions -->
      <li>
        <details>
          <summary>
            <a href="LINKROOTuser/core.html">
              Core functionality
            </a>
          </summary>
          <ul>
            <li>
              <a href="LINKROOTuser/core/math.html">
                Core math utilities
              </a>
            </li>
            <li>
              <a href="LINKROOTuser/core/distances.html">
                Distances
              </a>
            </li>
            <li>
              <a href="LINKROOTuser/core/distributions.html">
                Distributions
              </a>
            </li>
            <li>
              <a href="LINKROOTuser/core/kernels.html">
                Kernels
              </a>
            </li>
          </ul>
        </details>
      </li>

      <!-- Trees -->
      <li>
        <details>
          <summary>
            <a href="LINKROOTuser/core/trees.html">
              Trees
            </a>
          </summary>
          <ul>
            <li>
              <a href="LINKROOTuser/core/trees/kdtree.html">
                <code>KDTree</code>
              </a>
            </li>
            <li>
              <a href="LINKROOTuser/core/trees/mean_split_kdtree.html">
                <code>MeanSplitKDTree</code>
              </a>
            </li>
            <li>
              <a href="LINKROOTuser/core/trees/ball_tree.html">
                <code>BallTree</code>
              </a>
            </li>
            <li>
              <a href="LINKROOTuser/core/trees/mean_split_ball_tree.html">
                <code>MeanSplitBallTree</code>
              </a>
            </li>
            <li>
<<<<<<< HEAD
              <a href="LINKROOTuser/core/trees/rp_tree.html">
                <code>RPTree</code>
              </a>
            </li>
            <li>
              <a href="LINKROOTuser/core/trees/max_rp_tree.html">
                <code>MaxRPTree</code>
=======
              <a href="LINKROOTuser/core/trees/vptree.html">
                <code>VPTree</code>
              </a>
            </li>
            <li>
              <a href="LINKROOTuser/core/trees/binary_space_tree.html">
                <code>BinarySpaceTree</code>
>>>>>>> ca27fa52
              </a>
            </li>
            <li>
              <a href="LINKROOTuser/core/trees/binary_space_tree.html">
                <code>BinarySpaceTree</code>
              </a>
            </li>
          </ul>
        </details>
      </li>

      <!-- Classification algorithms -->
      <li>
        <details>
          <summary>
            <a href="LINKROOTindex.html#classification-algorithms">
              Classification
            </a>
          </summary>
          <ul>
            <li>
              <a href="LINKROOTuser/methods/adaboost.html">
                <code>AdaBoost</code>
              </a>
            </li>
            <li>
              <a href="LINKROOTuser/methods/decision_tree.html">
                <code>DecisionTree</code>
              </a>
            </li>
            <li>
              <a href="LINKROOTuser/methods/hoeffding_tree.html">
                <code>HoeffdingTree</code>
              </a>
            </li>
            <li>
              <a href="LINKROOTuser/methods/linear_svm.html">
                <code>LinearSVM</code>
              </a>
            </li>
            <li>
              <a href="LINKROOTuser/methods/logistic_regression.html">
                <code>LogisticRegression</code>
              </a>
            </li>
            <li>
              <a href="LINKROOTuser/methods/naive_bayes_classifier.html">
                <code>NaiveBayesClassifier</code>
              </a>
            </li>
            <li>
              <a href="LINKROOTuser/methods/perceptron.html">
                <code>Perceptron</code>
              </a>
            </li>
            <li>
              <a href="LINKROOTuser/methods/random_forest.html">
                <code>RandomForest</code>
              </a>
            </li>
            <li>
              <a href="LINKROOTuser/methods/softmax_regression.html">
                <code>SoftmaxRegression</code>
              </a>
            </li>
          </ul>
        </details>
      </li>

      <!-- Regression algorithms -->
      <li>
        <details>
          <summary>
            <a href="LINKROOTindex.html#regression-algorithms">
              Regression
            </a>
          </summary>
          <ul>
            <li>
              <a href="LINKROOTuser/methods/bayesian_linear_regression.html">
                <code>BayesianLinearRegression</code>
              </a>
            </li>
            <li>
              <a href="LINKROOTuser/methods/decision_tree_regressor.html">
                <code>DecisionTreeRegressor</code>
              </a>
            </li>
            <li>
              <a href="LINKROOTuser/methods/lars.html">
                <code>LARS</code>
              </a>
            </li>
            <li>
              <a href="LINKROOTuser/methods/linear_regression.html">
                <code>LinearRegression</code>
              </a>
            </li>
          </ul>
        </details>
      </li>

      <!-- Clustering algorithms -->
      <li>
        <details>
          <summary>
            <a href="LINKROOTindex.html#clustering-algorithms">
              Clustering
            </a>
          </summary>
          <ul>
            <li>
              <a href="LINKROOTuser/methods/mean_shift.html">
                <code>MeanShift</code>
              </a>
            </li>
          </ul>
        </details>
      </li>

      <!-- Geometric algorithms -->
      <li>
        <a href="LINKROOTindex.html#geometric-algorithms">
          Geometry
        </a>
      </li>

      <!-- Preprocessing utilities -->
      <li>
        <details>
          <summary>
            <a href="LINKROOTindex.html#preprocessing-utilities">
              Preprocessing
            </a>
          </summary>
          <ul>
            <li>
              <a href="LINKROOTuser/core/normalizing_labels.html">
                Normalizing labels
              </a>
            </li>
            <li>
              <a href="LINKROOTuser/core/split.html">
                Dataset splitting
              </a>
            </li>
          </ul>
        </details>
      </li>

      <!-- Transformations -->
      <li>
        <details>
          <summary>
            <a href="LINKROOTindex.html#transformations">
              Transformations
            </a>
          </summary>
          <ul>
            <li>
              <a href="LINKROOTuser/methods/amf.html">
                <code>AMF</code>
              </a>
            </li>
            <li>
              <a href="LINKROOTuser/methods/local_coordinate_coding.html">
                <code>LocalCoordinateCoding</code>
              </a>
            </li>
            <li>
              <a href="LINKROOTuser/methods/lmnn.html">
                <code>LMNN</code>
              </a>
            </li>
            <li>
              <a href="LINKROOTuser/methods/nca.html">
                <code>NCA</code>
              </a>
            </li>
            <li>
              <a href="LINKROOTuser/methods/nmf.html">
                <code>NMF</code>
              </a>
            </li>
            <li>
              <a href="LINKROOTuser/methods/pca.html">
                <code>PCA</code>
              </a>
            </li>
            <li>
              <a href="LINKROOTuser/methods/radical.html">
                <code>RADICAL</code>
              </a>
            </li>
            <li>
              <a href="LINKROOTuser/methods/sparse_coding.html">
                <code>SparseCoding</code>
              </a>
            </li>
          </ul>
        </details>
      </li>

      <!-- Modeling utilities -->
      <li class="bottom-space">
        <details>
          <summary>
            <a href="LINKROOTindex.html#modeling-utilities">
              Modeling
            </a>
          </summary>
          <ul>
            <li>
              <a href="LINKROOTuser/cv.html">
                Cross-validation
              </a>
            </li>
            <li>
              <a href="LINKROOTuser/hpt.html">
                Hyperparameter tuning
              </a>
            </li>
          </ul>
        </details>
      </li>
      
      <li>
        <a href="LINKROOTindex.html#mlpack-on-embedded-systems">
          Embedded Applications
        </a>
      </li>

      <li>
        <a href="LINKROOTindex.html#examples-and-further-documentation">
          Examples
        </a>
      </li>

      <li>
        <a href="LINKROOTindex.html#developer-documentation">
          Developers
        </a>
      </li>
    </ul>
  </details>
</ul>

<!-- Binding documentation section -->
<ul id="binding_sidebar">
  <li>
  <details> <!-- default closed for non-binding pages -->
    <summary>
      <a href="LINKROOTindex.html#bindings-to-other-languages" class="textlink"><b>Binding API</b></a>
    </summary>

    <ul>
      <li>
        <a href="LINKROOTquickstart/python.html">
          Python quickstart
        </a>
      </li>
      <li class="bottom-space">
        <a href="LINKROOTuser/bindings/python.html">
          Python binding documentation
        </a>
      </li>

      <li>
        <a href="LINKROOTquickstart/julia.html">
          Julia quickstart
        </a>
      </li>
      <li class="bottom-space">
        <a href="LINKROOTuser/bindings/julia.html">
          Julia binding documentation
        </a>
      </li>

      <li>
        <a href="LINKROOTquickstart/r.html">
          R quickstart
        </a>
      </li>
      <li class="bottom-space">
        <a href="LINKROOTuser/bindings/r.html">
          R binding documentation
        </a>
      </li>

      <li>
        <a href="LINKROOTquickstart/cli.html">
          CLI quickstart
        </a>
      </li>
      <li class="bottom-space">
        <a href="LINKROOTuser/bindings/cli.html">
          CLI binding documentation
        </a>
      </li>

      <li>
        <a href="LINKROOTquickstart/go.html">
          Go quickstart
        </a>
      </li>
      <li>
        <a href="LINKROOTuser/bindings/go.html">
          Go binding documentation
        </a>
      </li>
    </ul>
  </details>

  </li>
</ul>

<!-- Page-specific sidebar section will go next, and will close the div. --><|MERGE_RESOLUTION|>--- conflicted
+++ resolved
@@ -97,7 +97,11 @@
               </a>
             </li>
             <li>
-<<<<<<< HEAD
+              <a href="LINKROOTuser/core/trees/vptree.html">
+                <code>VPTree</code>
+              </a>
+            </li>
+            <li>
               <a href="LINKROOTuser/core/trees/rp_tree.html">
                 <code>RPTree</code>
               </a>
@@ -105,15 +109,6 @@
             <li>
               <a href="LINKROOTuser/core/trees/max_rp_tree.html">
                 <code>MaxRPTree</code>
-=======
-              <a href="LINKROOTuser/core/trees/vptree.html">
-                <code>VPTree</code>
-              </a>
-            </li>
-            <li>
-              <a href="LINKROOTuser/core/trees/binary_space_tree.html">
-                <code>BinarySpaceTree</code>
->>>>>>> ca27fa52
               </a>
             </li>
             <li>
